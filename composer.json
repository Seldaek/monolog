{
    "name": "monolog/monolog",
    "description": "Sends your logs to files, sockets, inboxes, databases and various web services",
    "keywords": ["log", "logging", "psr-3"],
    "homepage": "https://github.com/Seldaek/monolog",
    "type": "library",
    "license": "MIT",
    "authors": [
        {
            "name": "Jordi Boggiano",
            "email": "j.boggiano@seld.be",
            "homepage": "https://seld.be"
        }
    ],
    "require": {
        "php": ">=7.2",
        "psr/log": "^1.0.1"
    },
    "require-dev": {
        "aws/aws-sdk-php": "^2.4.9 || ^3.0",
        "doctrine/couchdb": "~1.0@dev",
        "elasticsearch/elasticsearch": "^6.0",
        "graylog2/gelf-php": "^1.4.2",
        "php-amqplib/php-amqplib": "~2.4",
        "php-console/php-console": "^3.1.3",
<<<<<<< HEAD
        "php-parallel-lint/php-parallel-lint": "^1.0",
        "phpspec/prophecy": "^1.6.1",
        "phpunit/phpunit": "^8.5",
        "predis/predis": "^1.1",
        "rollbar/rollbar": "^1.3",
        "ruflin/elastica": ">=0.90 <3.0",
        "swiftmailer/swiftmailer": "^5.3|^6.0"
=======
        "phpstan/phpstan": "^0.12.59"
>>>>>>> 7c977e45
    },
    "suggest": {
        "graylog2/gelf-php": "Allow sending log messages to a GrayLog2 server",
        "doctrine/couchdb": "Allow sending log messages to a CouchDB server",
        "ruflin/elastica": "Allow sending log messages to an Elastic Search server",
        "elasticsearch/elasticsearch": "Allow sending log messages to an Elasticsearch server via official client",
        "php-amqplib/php-amqplib": "Allow sending log messages to an AMQP server using php-amqplib",
        "ext-amqp": "Allow sending log messages to an AMQP server (1.0+ required)",
        "ext-mongodb": "Allow sending log messages to a MongoDB server (via driver)",
        "mongodb/mongodb": "Allow sending log messages to a MongoDB server (via library)",
        "aws/aws-sdk-php": "Allow sending log messages to AWS services like DynamoDB",
        "rollbar/rollbar": "Allow sending log messages to Rollbar",
        "php-console/php-console": "Allow sending log messages to Google Chrome",
        "ext-mbstring": "Allow to work properly with unicode symbols"
    },
    "autoload": {
        "psr-4": {"Monolog\\": "src/Monolog"}
    },
    "autoload-dev": {
        "psr-4": {"Monolog\\": "tests/Monolog"}
    },
    "provide": {
        "psr/log-implementation": "1.0.0"
    },
<<<<<<< HEAD
    "extra": {
        "branch-alias": {
            "dev-master": "2.x-dev"
        }
    },
    "scripts": {
        "lint": [
            "parallel-lint . --exclude vendor"
        ],
        "test": [
            "phpunit"
        ]
=======
    "scripts": {
        "test": "vendor/bin/phpunit",
        "phpstan": "vendor/bin/phpstan analyse"
>>>>>>> 7c977e45
    },
    "config": {
        "sort-packages": true,
        "platform-check": false
    },
    "lock": false
}<|MERGE_RESOLUTION|>--- conflicted
+++ resolved
@@ -23,17 +23,13 @@
         "graylog2/gelf-php": "^1.4.2",
         "php-amqplib/php-amqplib": "~2.4",
         "php-console/php-console": "^3.1.3",
-<<<<<<< HEAD
-        "php-parallel-lint/php-parallel-lint": "^1.0",
         "phpspec/prophecy": "^1.6.1",
         "phpunit/phpunit": "^8.5",
         "predis/predis": "^1.1",
         "rollbar/rollbar": "^1.3",
         "ruflin/elastica": ">=0.90 <3.0",
-        "swiftmailer/swiftmailer": "^5.3|^6.0"
-=======
+        "swiftmailer/swiftmailer": "^5.3|^6.0",
         "phpstan/phpstan": "^0.12.59"
->>>>>>> 7c977e45
     },
     "suggest": {
         "graylog2/gelf-php": "Allow sending log messages to a GrayLog2 server",
@@ -58,24 +54,14 @@
     "provide": {
         "psr/log-implementation": "1.0.0"
     },
-<<<<<<< HEAD
     "extra": {
         "branch-alias": {
-            "dev-master": "2.x-dev"
+            "dev-main": "2.x-dev"
         }
     },
     "scripts": {
-        "lint": [
-            "parallel-lint . --exclude vendor"
-        ],
-        "test": [
-            "phpunit"
-        ]
-=======
-    "scripts": {
         "test": "vendor/bin/phpunit",
         "phpstan": "vendor/bin/phpstan analyse"
->>>>>>> 7c977e45
     },
     "config": {
         "sort-packages": true,
