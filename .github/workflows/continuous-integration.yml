name: "Continuous Integration"

on:
  - push
  - pull_request

permissions:
  contents: read # to fetch code (actions/checkout)

jobs:
  tests:
    name: "CI (PHP ${{ matrix.php-version }}, ${{ matrix.dependencies }} deps)"

    runs-on: "${{ matrix.operating-system }}"

    strategy:
      fail-fast: false

      matrix:
        php-version:
          - "8.1"
          - "8.2"
          - "8.3"

        dependencies: [highest]

        composer-options: [""]

        operating-system:
          - "ubuntu-latest"

        include:
<<<<<<< HEAD
          - php-version: "8.1"
            dependencies: lowest
            operating-system: ubuntu-latest
          - php-version: "8.2"
=======
          - php-version: "7.2"
            dependencies: lowest
            operating-system: ubuntu-latest
          - php-version: "8.4"
>>>>>>> e7455b79
            dependencies: highest
            operating-system: ubuntu-latest
            composer-options: "--ignore-platform-req=php+"

    steps:
      - name: "Checkout"
        uses: "actions/checkout@v4"

      - name: Run CouchDB
        timeout-minutes: 3
        continue-on-error: true
        uses: "cobot/couchdb-action@master"
        with:
          couchdb version: '2.3.1'

      - name: Run MongoDB
        uses: supercharge/mongodb-github-action@1.10.0
        with:
          mongodb-version: 5.0

      - name: "Install PHP"
        uses: "shivammathur/setup-php@v2"
        with:
          coverage: "none"
          php-version: "${{ matrix.php-version }}"
          extensions: mongodb, redis, amqp
          tools: "composer:v2"
          ini-values: "memory_limit=-1"

      - name: Add require for mongodb/mongodb to make tests runnable
        run: 'composer require mongodb/mongodb --dev --no-update'

      - name: "Change dependencies"
        run: |
          composer require --no-update --no-interaction --dev elasticsearch/elasticsearch:^7
          composer config --no-plugins allow-plugins.ocramius/package-versions true

      - name: "Update dependencies with composer"
        uses: "ramsey/composer-install@v2"
        with:
          dependency-versions: "${{ matrix.dependencies }}"
          composer-options: "${{ matrix.composer-options }}"

      - name: "Run tests"
        run: "composer exec phpunit -- --exclude-group Elasticsearch,Elastica"

      - name: "Run tests with psr/log 3"
        if: "contains(matrix.dependencies, 'highest') && matrix.php-version >= '8.0'"
        run: |
          composer remove --no-update --dev graylog2/gelf-php ruflin/elastica elasticsearch/elasticsearch rollbar/rollbar
          composer require --no-update psr/log:^3
          composer update ${{ matrix.composer-options }}
          composer exec phpunit -- --exclude-group Elasticsearch,Elastica

  tests-es-7:
    name: "CI with ES ${{ matrix.es-version }} on PHP ${{ matrix.php-version }}"

    needs: "tests"

    runs-on: "${{ matrix.operating-system }}"

    strategy:
      fail-fast: false

      matrix:
        operating-system:
          - "ubuntu-latest"

        php-version:
          - "8.1"

        dependencies:
          - "highest"
          - "lowest"

        es-version:
          - "7.0.0"
          - "7.17.0"

    steps:
      - name: "Checkout"
        uses: "actions/checkout@v4"

      # required for elasticsearch
      - name: Configure sysctl limits
        run: |
          sudo swapoff -a
          sudo sysctl -w vm.swappiness=1
          sudo sysctl -w fs.file-max=262144
          sudo sysctl -w vm.max_map_count=262144

      - name: Run Elasticsearch
        timeout-minutes: 3
        uses: elastic/elastic-github-actions/elasticsearch@master
        with:
          stack-version: "${{ matrix.es-version }}"

      - name: "Install PHP"
        uses: "shivammathur/setup-php@v2"
        with:
          coverage: "none"
          php-version: "${{ matrix.php-version }}"
          extensions: mongodb, redis, amqp
          tools: "composer:v2"
          ini-values: "memory_limit=-1"

      - name: "Change dependencies"
        run: "composer require --no-update --no-interaction --dev elasticsearch/elasticsearch:^${{ matrix.es-version }}"

      - name: "Allow composer plugin to run"
        if: "matrix.php-version == '7.4' && matrix.dependencies == 'lowest'"
        run: "composer config allow-plugins.ocramius/package-versions true"

      - name: "Update dependencies with composer"
        uses: "ramsey/composer-install@v2"
        with:
          dependency-versions: "${{ matrix.dependencies }}"

      - name: "Run tests"
        run: "composer exec phpunit -- --group Elasticsearch,Elastica"

      - name: "Run tests with psr/log 3"
        if: "contains(matrix.dependencies, 'highest') && matrix.php-version >= '8.0'"
        run: |
          composer remove --no-update --dev graylog2/gelf-php ruflin/elastica elasticsearch/elasticsearch rollbar/rollbar
          composer require --no-update --no-interaction --dev ruflin/elastica elasticsearch/elasticsearch:^7
          composer require --no-update psr/log:^3
          composer update -W
          composer exec phpunit -- --group Elasticsearch,Elastica

  tests-es-8:
    name: "CI with ES ${{ matrix.es-version }} on PHP ${{ matrix.php-version }}"

    needs: "tests"

    runs-on: "${{ matrix.operating-system }}"

    strategy:
      fail-fast: false

      matrix:
        operating-system:
          - "ubuntu-latest"

        php-version:
          - "8.1"

        dependencies:
          - "highest"
          - "lowest"

        es-version:
          - "8.0.0"
          - "8.2.0"

    steps:
      - name: "Checkout"
        uses: "actions/checkout@v4"

      # required for elasticsearch
      - name: Configure sysctl limits
        run: |
          sudo swapoff -a
          sudo sysctl -w vm.swappiness=1
          sudo sysctl -w fs.file-max=262144
          sudo sysctl -w vm.max_map_count=262144

      - name: Run Elasticsearch
        timeout-minutes: 3
        uses: elastic/elastic-github-actions/elasticsearch@master
        with:
          stack-version: "${{ matrix.es-version }}"

      - name: "Install PHP"
        uses: "shivammathur/setup-php@v2"
        with:
          coverage: "none"
          php-version: "${{ matrix.php-version }}"
          extensions: mongodb, redis, amqp
          tools: "composer:v2"
          ini-values: "memory_limit=-1"

      - name: "Change dependencies"
        run: |
          composer remove --no-update --dev graylog2/gelf-php ruflin/elastica elasticsearch/elasticsearch rollbar/rollbar
          composer require --no-update --no-interaction --dev elasticsearch/elasticsearch:^8

      - name: "Allow composer plugin to run"
        if: "matrix.php-version == '7.4' && matrix.dependencies == 'lowest'"
        run: "composer config allow-plugins.ocramius/package-versions true"

      - name: "Update dependencies with composer"
        uses: "ramsey/composer-install@v2"
        with:
          dependency-versions: "${{ matrix.dependencies }}"

      - name: "Run tests"
        run: "composer exec phpunit -- --group Elasticsearch,Elastica"

      - name: "Run tests with psr/log 3"
        if: "contains(matrix.dependencies, 'highest') && matrix.php-version >= '8.0'"
        run: |
          composer require --no-update psr/log:^3
          composer update -W
          composer exec phpunit -- --group Elasticsearch,Elastica<|MERGE_RESOLUTION|>--- conflicted
+++ resolved
@@ -30,17 +30,10 @@
           - "ubuntu-latest"
 
         include:
-<<<<<<< HEAD
           - php-version: "8.1"
             dependencies: lowest
             operating-system: ubuntu-latest
-          - php-version: "8.2"
-=======
-          - php-version: "7.2"
-            dependencies: lowest
-            operating-system: ubuntu-latest
           - php-version: "8.4"
->>>>>>> e7455b79
             dependencies: highest
             operating-system: ubuntu-latest
             composer-options: "--ignore-platform-req=php+"
