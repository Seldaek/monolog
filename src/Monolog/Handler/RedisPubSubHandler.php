<?php declare(strict_types=1);

/*
 * This file is part of the Monolog package.
 *
 * (c) Jordi Boggiano <j.boggiano@seld.be>
 *
 * For the full copyright and license information, please view the LICENSE
 * file that was distributed with this source code.
 */

namespace Monolog\Handler;

use Monolog\Formatter\LineFormatter;
use Monolog\Formatter\FormatterInterface;
use Monolog\Level;
use Monolog\LogRecord;
use Predis\Client as Predis;
use Redis;

/**
 * Sends the message to a Redis Pub/Sub channel using PUBLISH
 *
 * usage example:
 *
 *   $log = new Logger('application');
 *   $redis = new RedisPubSubHandler(new Predis\Client("tcp://localhost:6379"), "logs", Level::Warning);
 *   $log->pushHandler($redis);
 *
 * @author Gaëtan Faugère <gaetan@fauge.re>
 */
class RedisPubSubHandler extends AbstractProcessingHandler
{
<<<<<<< HEAD
    /** @var Predis<Predis>|Redis */
=======
    /** @var \Predis\Client<\Predis\Client>|\Redis */
>>>>>>> cf0f4b38
    private $redisClient;
    private string $channelKey;

    /**
<<<<<<< HEAD
     * @param Predis<Predis>|Redis $redis The redis instance
     * @param string               $key   The channel key to publish records to
=======
     * @param \Predis\Client<\Predis\Client>|\Redis $redis The redis instance
     * @param string                $key   The channel key to publish records to
>>>>>>> cf0f4b38
     */
    public function __construct(Predis|Redis $redis, string $key, int|string|Level $level = Level::Debug, bool $bubble = true)
    {
        $this->redisClient = $redis;
        $this->channelKey = $key;

        parent::__construct($level, $bubble);
    }

    /**
     * @inheritDoc
     */
    protected function write(LogRecord $record): void
    {
        $this->redisClient->publish($this->channelKey, $record->formatted);
    }

    /**
     * @inheritDoc
     */
    protected function getDefaultFormatter(): FormatterInterface
    {
        return new LineFormatter();
    }
}<|MERGE_RESOLUTION|>--- conflicted
+++ resolved
@@ -31,22 +31,13 @@
  */
 class RedisPubSubHandler extends AbstractProcessingHandler
 {
-<<<<<<< HEAD
     /** @var Predis<Predis>|Redis */
-=======
-    /** @var \Predis\Client<\Predis\Client>|\Redis */
->>>>>>> cf0f4b38
-    private $redisClient;
+    private Predis|Redis $redisClient;
     private string $channelKey;
 
     /**
-<<<<<<< HEAD
      * @param Predis<Predis>|Redis $redis The redis instance
      * @param string               $key   The channel key to publish records to
-=======
-     * @param \Predis\Client<\Predis\Client>|\Redis $redis The redis instance
-     * @param string                $key   The channel key to publish records to
->>>>>>> cf0f4b38
      */
     public function __construct(Predis|Redis $redis, string $key, int|string|Level $level = Level::Debug, bool $bubble = true)
     {
