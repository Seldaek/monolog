--- conflicted
+++ resolved
@@ -30,29 +30,14 @@
     protected int $streamChunkSize;
     /** @var resource|null */
     protected $stream;
-<<<<<<< HEAD
     protected string|null $url = null;
     private string|null $errorMessage = null;
     protected int|null $filePermission;
     protected bool $useLocking;
+    protected string $fileOpenMode;
     /** @var true|null */
     private bool|null $dirCreated = null;
-=======
-    /** @var ?string */
-    protected $url = null;
-    /** @var ?string */
-    private $errorMessage = null;
-    /** @var ?int */
-    protected $filePermission;
-    /** @var bool */
-    protected $useLocking;
-	/** @var string */
-    protected $fileOpenMode;
-    /** @var true|null */
-    private $dirCreated = null;
-    /** @var bool */
-    private $retrying = false;
->>>>>>> 0779fb91
+    private bool $retrying = false;
 
     /**
      * @param resource|string $stream         If a missing path can't be created, an UnexpectedValueException will be thrown on first write
@@ -62,11 +47,7 @@
      *
      * @throws \InvalidArgumentException If stream is not a resource or string
      */
-<<<<<<< HEAD
-    public function __construct($stream, int|string|Level $level = Level::Debug, bool $bubble = true, ?int $filePermission = null, bool $useLocking = false)
-=======
-    public function __construct($stream, $level = Logger::DEBUG, bool $bubble = true, ?int $filePermission = null, bool $useLocking = false, $fileOpenMode = 'a')
->>>>>>> 0779fb91
+    public function __construct($stream, int|string|Level $level = Level::Debug, bool $bubble = true, ?int $filePermission = null, bool $useLocking = false, string $fileOpenMode = 'a')
     {
         parent::__construct($level, $bubble);
 
@@ -145,9 +126,7 @@
             }
             $this->createDir($url);
             $this->errorMessage = null;
-            set_error_handler(function (...$args) {
-                return $this->customErrorHandler(...$args);
-            });
+            set_error_handler($this->customErrorHandler(...));
 
             try {
                 $stream = fopen($url, $this->fileOpenMode);
@@ -173,9 +152,7 @@
         }
 
         $this->errorMessage = null;
-        set_error_handler(function (...$args) {
-            return $this->customErrorHandler(...$args);
-        });
+        set_error_handler($this->customErrorHandler(...));
         try {
             $this->streamWrite($stream, $record);
         } finally {
