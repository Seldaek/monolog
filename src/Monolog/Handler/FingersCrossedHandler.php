<?php declare(strict_types=1);

/*
 * This file is part of the Monolog package.
 *
 * (c) Jordi Boggiano <j.boggiano@seld.be>
 *
 * For the full copyright and license information, please view the LICENSE
 * file that was distributed with this source code.
 */

namespace Monolog\Handler;

use Monolog\Handler\FingersCrossed\ErrorLevelActivationStrategy;
use Monolog\Handler\FingersCrossed\ActivationStrategyInterface;
use Monolog\Logger;
use Monolog\ResettableInterface;
use Monolog\Formatter\FormatterInterface;

/**
 * Buffers all records until a certain level is reached
 *
 * The advantage of this approach is that you don't get any clutter in your log files.
 * Only requests which actually trigger an error (or whatever your actionLevel is) will be
 * in the logs, but they will contain all records, not only those above the level threshold.
 *
 * You can then have a passthruLevel as well which means that at the end of the request,
 * even if it did not get activated, it will still send through log records of e.g. at least a
 * warning level.
 *
 * You can find the various activation strategies in the
 * Monolog\Handler\FingersCrossed\ namespace.
 *
 * @author Jordi Boggiano <j.boggiano@seld.be>
 */
class FingersCrossedHandler extends Handler implements ProcessableHandlerInterface, ResettableInterface
{
    use ProcessableHandlerTrait;

    protected $handler;
    protected $activationStrategy;
    protected $buffering = true;
    protected $bufferSize;
    protected $buffer = [];
    protected $stopBuffering;
    protected $passthruLevel;
    protected $bubble;

    /**
<<<<<<< HEAD
     * @param callable|HandlerInterface              $handler            Handler or factory callable($record, $fingersCrossedHandler).
     * @param int|string|ActivationStrategyInterface $activationStrategy Strategy which determines when this handler takes action, or a level name/value at which the handler is activated
     * @param int                                    $bufferSize         How many entries should be buffered at most, beyond that the oldest items are removed from the buffer.
     * @param bool                                   $bubble             Whether the messages that are handled can bubble up the stack or not
     * @param bool                                   $stopBuffering      Whether the handler should stop buffering after being triggered (default true)
     * @param int|string                             $passthruLevel      Minimum level to always flush to handler on close, even if strategy not triggered
=======
     * @param callable|HandlerInterface       $handler            Handler or factory callable($record|null, $fingersCrossedHandler).
     * @param int|ActivationStrategyInterface $activationStrategy Strategy which determines when this handler takes action
     * @param int                             $bufferSize         How many entries should be buffered at most, beyond that the oldest items are removed from the buffer.
     * @param bool                            $bubble             Whether the messages that are handled can bubble up the stack or not
     * @param bool                            $stopBuffering      Whether the handler should stop buffering after being triggered (default true)
     * @param int                             $passthruLevel      Minimum level to always flush to handler on close, even if strategy not triggered
>>>>>>> 65f1f304
     */
    public function __construct($handler, $activationStrategy = null, int $bufferSize = 0, bool $bubble = true, bool $stopBuffering = true, $passthruLevel = null)
    {
        if (null === $activationStrategy) {
            $activationStrategy = new ErrorLevelActivationStrategy(Logger::WARNING);
        }

        // convert simple int activationStrategy to an object
        if (!$activationStrategy instanceof ActivationStrategyInterface) {
            $activationStrategy = new ErrorLevelActivationStrategy($activationStrategy);
        }

        $this->handler = $handler;
        $this->activationStrategy = $activationStrategy;
        $this->bufferSize = $bufferSize;
        $this->bubble = $bubble;
        $this->stopBuffering = $stopBuffering;

        if ($passthruLevel !== null) {
            $this->passthruLevel = Logger::toMonologLevel($passthruLevel);
        }

        if (!$this->handler instanceof HandlerInterface && !is_callable($this->handler)) {
            throw new \RuntimeException("The given handler (".json_encode($this->handler).") is not a callable nor a Monolog\Handler\HandlerInterface object");
        }
    }

    /**
     * {@inheritdoc}
     */
    public function isHandling(array $record): bool
    {
        return true;
    }

    /**
     * Manually activate this logger regardless of the activation strategy
     */
    public function activate(): void
    {
        if ($this->stopBuffering) {
            $this->buffering = false;
        }
<<<<<<< HEAD
        if (!$this->handler instanceof HandlerInterface) {
            $record = end($this->buffer) ?: null;

            $this->handler = call_user_func($this->handler, $record, $this);
            if (!$this->handler instanceof HandlerInterface) {
                throw new \RuntimeException("The factory callable should return a HandlerInterface");
            }
        }
        $this->handler->handleBatch($this->buffer);
        $this->buffer = [];
=======
        $this->getHandler(end($this->buffer) ?: null)->handleBatch($this->buffer);
        $this->buffer = array();
>>>>>>> 65f1f304
    }

    /**
     * {@inheritdoc}
     */
    public function handle(array $record): bool
    {
        if ($this->processors) {
            $record = $this->processRecord($record);
        }

        if ($this->buffering) {
            $this->buffer[] = $record;
            if ($this->bufferSize > 0 && count($this->buffer) > $this->bufferSize) {
                array_shift($this->buffer);
            }
            if ($this->activationStrategy->isHandlerActivated($record)) {
                $this->activate();
            }
        } else {
            $this->getHandler($record)->handle($record);
        }

        return false === $this->bubble;
    }

    /**
     * {@inheritdoc}
     */
    public function close(): void
    {
        $this->flushBuffer();

        $this->handler->close();
    }

    public function reset()
    {
        $this->flushBuffer();

        $this->resetProcessors();

        if ($this->getHandler() instanceof ResettableInterface) {
            $this->getHandler()->reset();
        }
    }

    /**
     * Clears the buffer without flushing any messages down to the wrapped handler.
     *
     * It also resets the handler to its initial buffering state.
     */
    public function clear(): void
    {
        $this->buffer = [];
        $this->reset();
    }

    /**
     * Resets the state of the handler. Stops forwarding records to the wrapped handler.
     */
    private function flushBuffer(): void
    {
        if (null !== $this->passthruLevel) {
            $level = $this->passthruLevel;
            $this->buffer = array_filter($this->buffer, function ($record) use ($level) {
                return $record['level'] >= $level;
            });
            if (count($this->buffer) > 0) {
                $this->getHandler(end($this->buffer) ?: null)->handleBatch($this->buffer);
            }
        }

        $this->buffer = [];
        $this->buffering = true;
    }

    /**
     * Return the nested handler
     *
     * If the handler was provided as a factory callable, this will trigger the handler's instantiation.
     *
     * @return HandlerInterface
     */
    public function getHandler(array $record = null)
    {
        if (!$this->handler instanceof HandlerInterface) {
            $this->handler = call_user_func($this->handler, $record, $this);
            if (!$this->handler instanceof HandlerInterface) {
                throw new \RuntimeException("The factory callable should return a HandlerInterface");
            }
        }

        return $this->handler;
    }

    /**
     * {@inheritdoc}
     */
    public function setFormatter(FormatterInterface $formatter)
    {
        $this->getHandler()->setFormatter($formatter);

        return $this;
    }

    /**
     * {@inheritdoc}
     */
    public function getFormatter()
    {
        return $this->getHandler()->getFormatter();
    }
}<|MERGE_RESOLUTION|>--- conflicted
+++ resolved
@@ -33,7 +33,7 @@
  *
  * @author Jordi Boggiano <j.boggiano@seld.be>
  */
-class FingersCrossedHandler extends Handler implements ProcessableHandlerInterface, ResettableInterface
+class FingersCrossedHandler extends Handler implements ProcessableHandlerInterface, ResettableInterface, FormattableHandlerInterface
 {
     use ProcessableHandlerTrait;
 
@@ -47,21 +47,12 @@
     protected $bubble;
 
     /**
-<<<<<<< HEAD
-     * @param callable|HandlerInterface              $handler            Handler or factory callable($record, $fingersCrossedHandler).
+     * @param callable|HandlerInterface              $handler            Handler or factory callable($record|null, $fingersCrossedHandler).
      * @param int|string|ActivationStrategyInterface $activationStrategy Strategy which determines when this handler takes action, or a level name/value at which the handler is activated
      * @param int                                    $bufferSize         How many entries should be buffered at most, beyond that the oldest items are removed from the buffer.
      * @param bool                                   $bubble             Whether the messages that are handled can bubble up the stack or not
      * @param bool                                   $stopBuffering      Whether the handler should stop buffering after being triggered (default true)
      * @param int|string                             $passthruLevel      Minimum level to always flush to handler on close, even if strategy not triggered
-=======
-     * @param callable|HandlerInterface       $handler            Handler or factory callable($record|null, $fingersCrossedHandler).
-     * @param int|ActivationStrategyInterface $activationStrategy Strategy which determines when this handler takes action
-     * @param int                             $bufferSize         How many entries should be buffered at most, beyond that the oldest items are removed from the buffer.
-     * @param bool                            $bubble             Whether the messages that are handled can bubble up the stack or not
-     * @param bool                            $stopBuffering      Whether the handler should stop buffering after being triggered (default true)
-     * @param int                             $passthruLevel      Minimum level to always flush to handler on close, even if strategy not triggered
->>>>>>> 65f1f304
      */
     public function __construct($handler, $activationStrategy = null, int $bufferSize = 0, bool $bubble = true, bool $stopBuffering = true, $passthruLevel = null)
     {
@@ -105,21 +96,9 @@
         if ($this->stopBuffering) {
             $this->buffering = false;
         }
-<<<<<<< HEAD
-        if (!$this->handler instanceof HandlerInterface) {
-            $record = end($this->buffer) ?: null;
-
-            $this->handler = call_user_func($this->handler, $record, $this);
-            if (!$this->handler instanceof HandlerInterface) {
-                throw new \RuntimeException("The factory callable should return a HandlerInterface");
-            }
-        }
-        $this->handler->handleBatch($this->buffer);
+
+        $this->getHandler(end($this->buffer) ?: null)->handleBatch($this->buffer);
         $this->buffer = [];
-=======
-        $this->getHandler(end($this->buffer) ?: null)->handleBatch($this->buffer);
-        $this->buffer = array();
->>>>>>> 65f1f304
     }
 
     /**
@@ -219,7 +198,7 @@
     /**
      * {@inheritdoc}
      */
-    public function setFormatter(FormatterInterface $formatter)
+    public function setFormatter(FormatterInterface $formatter): HandlerInterface
     {
         $this->getHandler()->setFormatter($formatter);
 
@@ -229,7 +208,7 @@
     /**
      * {@inheritdoc}
      */
-    public function getFormatter()
+    public function getFormatter(): FormatterInterface
     {
         return $this->getHandler()->getFormatter();
     }
