<?php declare(strict_types=1);

/*
 * This file is part of the Monolog package.
 *
 * (c) Jordi Boggiano <j.boggiano@seld.be>
 *
 * For the full copyright and license information, please view the LICENSE
 * file that was distributed with this source code.
 */

namespace Monolog\Handler;

use InvalidArgumentException;
use Monolog\Test\TestCase;

/**
 * @covers Monolog\Handler\RotatingFileHandler
 */
class RotatingFileHandlerTest extends TestCase
{
    private $lastError;

    public function setUp()
    {
        $dir = __DIR__.'/Fixtures';
        chmod($dir, 0777);
        if (!is_writable($dir)) {
            $this->markTestSkipped($dir.' must be writable to test the RotatingFileHandler.');
        }
        $this->lastError = null;
        set_error_handler(function ($code, $message) {
            $this->lastError = [
                'code' => $code,
                'message' => $message,
            ];
        });
    }

    private function assertErrorWasTriggered($code, $message)
    {
        if (empty($this->lastError)) {
            $this->fail(
                sprintf(
                    'Failed asserting that error with code `%d` and message `%s` was triggered',
                    $code,
                    $message
                )
            );
        }
        $this->assertEquals($code, $this->lastError['code'], sprintf('Expected an error with code %d to be triggered, got `%s` instead', $code, $this->lastError['code']));
        $this->assertEquals($message, $this->lastError['message'], sprintf('Expected an error with message `%d` to be triggered, got `%s` instead', $message, $this->lastError['message']));
    }

    public function testRotationCreatesNewFile()
    {
        touch(__DIR__.'/Fixtures/foo-'.date('Y-m-d', time() - 86400).'.rot');

        $handler = new RotatingFileHandler(__DIR__.'/Fixtures/foo.rot');
        $handler->setFormatter($this->getIdentityFormatter());
        $handler->handle($this->getRecord());

        $log = __DIR__.'/Fixtures/foo-'.date('Y-m-d').'.rot';
        $this->assertTrue(file_exists($log));
        $this->assertEquals('test', file_get_contents($log));
    }

    /**
     * @dataProvider rotationTests
     */
    public function testRotation($createFile, $dateFormat, $timeCallback)
    {
        touch($old1 = __DIR__.'/Fixtures/foo-'.date($dateFormat, $timeCallback(-1)).'.rot');
        touch($old2 = __DIR__.'/Fixtures/foo-'.date($dateFormat, $timeCallback(-2)).'.rot');
        touch($old3 = __DIR__.'/Fixtures/foo-'.date($dateFormat, $timeCallback(-3)).'.rot');
        touch($old4 = __DIR__.'/Fixtures/foo-'.date($dateFormat, $timeCallback(-4)).'.rot');

        $log = __DIR__.'/Fixtures/foo-'.date($dateFormat).'.rot';

        if ($createFile) {
            touch($log);
        }

        $handler = new RotatingFileHandler(__DIR__.'/Fixtures/foo.rot', 2);
        $handler->setFormatter($this->getIdentityFormatter());
        $handler->setFilenameFormat('{filename}-{date}', $dateFormat);
        $handler->handle($this->getRecord());

        $handler->close();

        $this->assertTrue(file_exists($log));
        $this->assertTrue(file_exists($old1));
        $this->assertEquals($createFile, file_exists($old2));
        $this->assertEquals($createFile, file_exists($old3));
        $this->assertEquals($createFile, file_exists($old4));
        $this->assertEquals('test', file_get_contents($log));
    }

    public function rotationTests()
    {
        $now = time();
        $dayCallback = function ($ago) use ($now) {
            return $now + 86400 * $ago;
        };
<<<<<<< HEAD
        $monthCallback = function ($ago) {
            return gmmktime(0, 0, 0, (int) (date('n') + $ago), (int) date('d'), (int) date('Y'));
        };
        $yearCallback = function ($ago) {
            return gmmktime(0, 0, 0, (int) date('n'), (int) date('d'), (int) (date('Y') + $ago));
=======
        $monthCallback = function($ago) {
            return gmmktime(0, 0, 0, date('n') + $ago, 1, date('Y'));
        };
        $yearCallback = function($ago) {
            return gmmktime(0, 0, 0, 1, 1, date('Y') + $ago);
>>>>>>> 4260b467
        };

        return [
            'Rotation is triggered when the file of the current day is not present'
                => [true, RotatingFileHandler::FILE_PER_DAY, $dayCallback],
            'Rotation is not triggered when the file of the current day is already present'
                => [false, RotatingFileHandler::FILE_PER_DAY, $dayCallback],

            'Rotation is triggered when the file of the current month is not present'
                => [true, RotatingFileHandler::FILE_PER_MONTH, $monthCallback],
            'Rotation is not triggered when the file of the current month is already present'
                => [false, RotatingFileHandler::FILE_PER_MONTH, $monthCallback],

            'Rotation is triggered when the file of the current year is not present'
                => [true, RotatingFileHandler::FILE_PER_YEAR, $yearCallback],
            'Rotation is not triggered when the file of the current year is already present'
                => [false, RotatingFileHandler::FILE_PER_YEAR, $yearCallback],
        ];
    }

    /**
     * @dataProvider dateFormatProvider
     */
    public function testAllowOnlyFixedDefinedDateFormats($dateFormat, $valid)
    {
        $handler = new RotatingFileHandler(__DIR__.'/Fixtures/foo.rot', 2);
        if (!$valid) {
            $this->setExpectedExceptionRegExp(InvalidArgumentException::class, '~^Invalid date format~');
        }
        $handler->setFilenameFormat('{filename}-{date}', $dateFormat);
        $this->assertTrue(true);
    }

    public function dateFormatProvider()
    {
        return [
            [RotatingFileHandler::FILE_PER_DAY, true],
            [RotatingFileHandler::FILE_PER_MONTH, true],
            [RotatingFileHandler::FILE_PER_YEAR, true],
            ['Y/m/d', true],
            ['Y.m.d', true],
            ['Y_m_d', true],
            ['Ymd', true],
            ['Ym/d', true],
            ['Y/m', true],
            ['Ym', true],
            ['Y.m', true],
            ['Y_m', true],
            ['Y/md', true],
            ['', false],
            ['m-d-Y', false],
            ['Y-m-d-h-i', false],
            ['Y-', false],
            ['Y-m-', false],
            ['Y--', false],
            ['m-d', false],
            ['Y-d', false],
        ];
    }

    /**
     * @dataProvider filenameFormatProvider
     */
    public function testDisallowFilenameFormatsWithoutDate($filenameFormat, $valid)
    {
        $handler = new RotatingFileHandler(__DIR__.'/Fixtures/foo.rot', 2);
        if (!$valid) {
            $this->setExpectedExceptionRegExp(InvalidArgumentException::class, '~^Invalid filename format~');
        }

        $handler->setFilenameFormat($filenameFormat, RotatingFileHandler::FILE_PER_DAY);
    }

    public function filenameFormatProvider()
    {
        return [
            ['{filename}', false],
            ['{filename}-{date}', true],
            ['{date}', true],
            ['foobar-{date}', true],
            ['foo-{date}-bar', true],
            ['{date}-foobar', true],
            ['foobar', false],
        ];
    }

    public function testReuseCurrentFile()
    {
        $log = __DIR__.'/Fixtures/foo-'.date('Y-m-d').'.rot';
        file_put_contents($log, "foo");
        $handler = new RotatingFileHandler(__DIR__.'/Fixtures/foo.rot');
        $handler->setFormatter($this->getIdentityFormatter());
        $handler->handle($this->getRecord());
        $this->assertEquals('footest', file_get_contents($log));
    }

    public function tearDown()
    {
        foreach (glob(__DIR__.'/Fixtures/*.rot') as $file) {
            unlink($file);
        }
        restore_error_handler();
    }
}<|MERGE_RESOLUTION|>--- conflicted
+++ resolved
@@ -102,19 +102,11 @@
         $dayCallback = function ($ago) use ($now) {
             return $now + 86400 * $ago;
         };
-<<<<<<< HEAD
-        $monthCallback = function ($ago) {
-            return gmmktime(0, 0, 0, (int) (date('n') + $ago), (int) date('d'), (int) date('Y'));
-        };
-        $yearCallback = function ($ago) {
-            return gmmktime(0, 0, 0, (int) date('n'), (int) date('d'), (int) (date('Y') + $ago));
-=======
         $monthCallback = function($ago) {
-            return gmmktime(0, 0, 0, date('n') + $ago, 1, date('Y'));
+            return gmmktime(0, 0, 0, (int) (date('n') + $ago), 1, (int) date('Y'));
         };
         $yearCallback = function($ago) {
-            return gmmktime(0, 0, 0, 1, 1, date('Y') + $ago);
->>>>>>> 4260b467
+            return gmmktime(0, 0, 0, 1, 1, (int) (date('Y') + $ago));
         };
 
         return [
