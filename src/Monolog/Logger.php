<?php declare(strict_types=1);

/*
 * This file is part of the Monolog package.
 *
 * (c) Jordi Boggiano <j.boggiano@seld.be>
 *
 * For the full copyright and license information, please view the LICENSE
 * file that was distributed with this source code.
 */

namespace Monolog;

use Closure;
use DateTimeZone;
use Monolog\Handler\HandlerInterface;
use Monolog\Processor\ProcessorInterface;
use Psr\Log\LoggerInterface;
use Psr\Log\InvalidArgumentException;
use Psr\Log\LogLevel;
use Throwable;
use Stringable;

/**
 * Monolog log channel
 *
 * It contains a stack of Handlers and a stack of Processors,
 * and uses them to store records that are added to it.
 *
 * @author Jordi Boggiano <j.boggiano@seld.be>
 */
class Logger implements LoggerInterface, ResettableInterface
{
    /**
     * Detailed debug information
     *
     * @deprecated Use \Monolog\Level::Debug
     */
    public const DEBUG = 100;

    /**
     * Interesting events
     *
     * Examples: User logs in, SQL logs.
     *
     * @deprecated Use \Monolog\Level::Info
     */
    public const INFO = 200;

    /**
     * Uncommon events
     *
     * @deprecated Use \Monolog\Level::Notice
     */
    public const NOTICE = 250;

    /**
     * Exceptional occurrences that are not errors
     *
     * Examples: Use of deprecated APIs, poor use of an API,
     * undesirable things that are not necessarily wrong.
     *
     * @deprecated Use \Monolog\Level::Warning
     */
    public const WARNING = 300;

    /**
     * Runtime errors
     *
     * @deprecated Use \Monolog\Level::Error
     */
    public const ERROR = 400;

    /**
     * Critical conditions
     *
     * Example: Application component unavailable, unexpected exception.
     *
     * @deprecated Use \Monolog\Level::Critical
     */
    public const CRITICAL = 500;

    /**
     * Action must be taken immediately
     *
     * Example: Entire website down, database unavailable, etc.
     * This should trigger the SMS alerts and wake you up.
     *
     * @deprecated Use \Monolog\Level::Alert
     */
    public const ALERT = 550;

    /**
     * Urgent alert.
     *
     * @deprecated Use \Monolog\Level::Emergency
     */
    public const EMERGENCY = 600;

    /**
     * Monolog API version
     *
     * This is only bumped when API breaks are done and should
     * follow the major version of the library
     */
    public const API = 3;

    protected string $name;

    /**
     * The handler stack
     *
     * @var list<HandlerInterface>
     */
    protected array $handlers;

    /**
     * Processors that will process all log records
     *
     * To process records of a single handler instead, add the processor on that specific handler
     *
     * @var array<(callable(LogRecord): LogRecord)|ProcessorInterface>
     */
    protected array $processors;

    protected bool $microsecondTimestamps = true;

    protected DateTimeZone $timezone;

    protected Closure|null $exceptionHandler = null;

    /**
<<<<<<< HEAD
=======
     * @var int Keeps track of depth to prevent infinite logging loops
     */
    private $logDepth = 0;

    /**
     * @psalm-param array<callable(array): array> $processors
     *
>>>>>>> 24791897
     * @param string             $name       The logging channel, a simple descriptive name that is attached to all log records
     * @param HandlerInterface[] $handlers   Optional stack of handlers, the first one in the array is called first, etc.
     * @param callable[]         $processors Optional array of processors
     * @param DateTimeZone|null  $timezone   Optional timezone, if not provided date_default_timezone_get() will be used
     *
     * @phpstan-param array<(callable(LogRecord): LogRecord)|ProcessorInterface> $processors
     */
    public function __construct(string $name, array $handlers = [], array $processors = [], DateTimeZone|null $timezone = null)
    {
        $this->name = $name;
        $this->setHandlers($handlers);
        $this->processors = $processors;
        $this->timezone = $timezone ?? new DateTimeZone(date_default_timezone_get());
    }

    public function getName(): string
    {
        return $this->name;
    }

    /**
     * Return a new cloned instance with the name changed
     */
    public function withName(string $name): self
    {
        $new = clone $this;
        $new->name = $name;

        return $new;
    }

    /**
     * Pushes a handler on to the stack.
     */
    public function pushHandler(HandlerInterface $handler): self
    {
        array_unshift($this->handlers, $handler);

        return $this;
    }

    /**
     * Pops a handler from the stack
     *
     * @throws \LogicException If empty handler stack
     */
    public function popHandler(): HandlerInterface
    {
        if (0 === \count($this->handlers)) {
            throw new \LogicException('You tried to pop from an empty handler stack.');
        }

        return array_shift($this->handlers);
    }

    /**
     * Set handlers, replacing all existing ones.
     *
     * If a map is passed, keys will be ignored.
     *
     * @param list<HandlerInterface> $handlers
     */
    public function setHandlers(array $handlers): self
    {
        $this->handlers = [];
        foreach (array_reverse($handlers) as $handler) {
            $this->pushHandler($handler);
        }

        return $this;
    }

    /**
     * @return list<HandlerInterface>
     */
    public function getHandlers(): array
    {
        return $this->handlers;
    }

    /**
     * Adds a processor on to the stack.
     *
     * @phpstan-param ProcessorInterface|(callable(LogRecord): LogRecord) $callback
     */
    public function pushProcessor(ProcessorInterface|callable $callback): self
    {
        array_unshift($this->processors, $callback);

        return $this;
    }

    /**
     * Removes the processor on top of the stack and returns it.
     *
     * @phpstan-return ProcessorInterface|(callable(LogRecord): LogRecord)
     * @throws \LogicException If empty processor stack
     */
    public function popProcessor(): callable
    {
        if (0 === \count($this->processors)) {
            throw new \LogicException('You tried to pop from an empty processor stack.');
        }

        return array_shift($this->processors);
    }

    /**
     * @return callable[]
     * @phpstan-return array<ProcessorInterface|(callable(LogRecord): LogRecord)>
     */
    public function getProcessors(): array
    {
        return $this->processors;
    }

    /**
     * Control the use of microsecond resolution timestamps in the 'datetime'
     * member of new records.
     *
     * As of PHP7.1 microseconds are always included by the engine, so
     * there is no performance penalty and Monolog 2 enabled microseconds
     * by default. This function lets you disable them though in case you want
     * to suppress microseconds from the output.
     *
     * @param bool $micro True to use microtime() to create timestamps
     */
    public function useMicrosecondTimestamps(bool $micro): self
    {
        $this->microsecondTimestamps = $micro;

        return $this;
    }

    /**
     * Adds a log record.
     *
     * @param  int     $level   The logging level
     * @param  string  $message The log message
     * @param  mixed[] $context The log context
     * @return bool    Whether the record has been processed
     *
     * @phpstan-param value-of<Level::VALUES>|Level $level
     */
    public function addRecord(int|Level $level, string $message, array $context = []): bool
    {
<<<<<<< HEAD
        $recordInitialized = count($this->processors) === 0;

        $record = new LogRecord(
            message: $message,
            context: $context,
            level: self::toMonologLevel($level),
            channel: $this->name,
            datetime: new DateTimeImmutable($this->microsecondTimestamps, $this->timezone),
            extra: [],
        );
        $handled = false;

        foreach ($this->handlers as $handler) {
            if (false === $recordInitialized) {
                // skip initializing the record as long as no handler is going to handle it
                if (!$handler->isHandling($record)) {
                    continue;
                }

=======
        $this->logDepth += 1;
        if ($this->logDepth === 3) {
            $this->warning('A possible infinite logging loop was detected and aborted. It appears some of your handler code is triggering logging, see the previous log record for a hint as to what may be the cause.');
            return false;
        } elseif ($this->logDepth >= 5) { // log depth 4 is let through so we can log the warning above
            return false;
        }

        try {
            $record = null;

            foreach ($this->handlers as $handler) {
                if (null === $record) {
                    // skip creating the record as long as no handler is going to handle it
                    if (!$handler->isHandling(['level' => $level])) {
                        continue;
                    }

                    $levelName = static::getLevelName($level);

                    $record = [
                        'message' => $message,
                        'context' => $context,
                        'level' => $level,
                        'level_name' => $levelName,
                        'channel' => $this->name,
                        'datetime' => new DateTimeImmutable($this->microsecondTimestamps, $this->timezone),
                        'extra' => [],
                    ];

                    try {
                        foreach ($this->processors as $processor) {
                            $record = $processor($record);
                        }
                    } catch (Throwable $e) {
                        $this->handleException($e, $record);

                        return true;
                    }
                }

                // once the record exists, send it to all handlers as long as the bubbling chain is not interrupted
>>>>>>> 24791897
                try {
                    if (true === $handler->handle($record)) {
                        break;
                    }
                    $recordInitialized = true;
                } catch (Throwable $e) {
                    $this->handleException($e, $record);

                    return true;
                }
            }
<<<<<<< HEAD

            // once the record is initialized, send it to all handlers as long as the bubbling chain is not interrupted
            try {
                $handled = true;
                if (true === $handler->handle($record)) {
                    break;
                }
            } catch (Throwable $e) {
                $this->handleException($e, $record);

                return true;
            }
=======
        } finally {
            $this->logDepth--;
>>>>>>> 24791897
        }

        return $handled;
    }

    /**
     * Ends a log cycle and frees all resources used by handlers.
     *
     * Closing a Handler means flushing all buffers and freeing any open resources/handles.
     * Handlers that have been closed should be able to accept log records again and re-open
     * themselves on demand, but this may not always be possible depending on implementation.
     *
     * This is useful at the end of a request and will be called automatically on every handler
     * when they get destructed.
     */
    public function close(): void
    {
        foreach ($this->handlers as $handler) {
            $handler->close();
        }
    }

    /**
     * Ends a log cycle and resets all handlers and processors to their initial state.
     *
     * Resetting a Handler or a Processor means flushing/cleaning all buffers, resetting internal
     * state, and getting it back to a state in which it can receive log records again.
     *
     * This is useful in case you want to avoid logs leaking between two requests or jobs when you
     * have a long running process like a worker or an application server serving multiple requests
     * in one process.
     */
    public function reset(): void
    {
        foreach ($this->handlers as $handler) {
            if ($handler instanceof ResettableInterface) {
                $handler->reset();
            }
        }

        foreach ($this->processors as $processor) {
            if ($processor instanceof ResettableInterface) {
                $processor->reset();
            }
        }
    }

    /**
     * Gets the name of the logging level as a string.
     *
     * This still returns a string instead of a Level for BC, but new code should not rely on this method.
     *
     * @throws \Psr\Log\InvalidArgumentException If level is not defined
     *
     * @phpstan-param  value-of<Level::VALUES>|Level $level
     * @phpstan-return value-of<Level::NAMES>
     *
     * @deprecated Since 3.0, use {@see toMonologLevel} or {@see \Monolog\Level->getName()} instead
     */
    public static function getLevelName(int|Level $level): string
    {
        return self::toMonologLevel($level)->getName();
    }

    /**
     * Converts PSR-3 levels to Monolog ones if necessary
     *
     * @param  int|string|Level|LogLevel::* $level Level number (monolog) or name (PSR-3)
     * @throws \Psr\Log\InvalidArgumentException      If level is not defined
     *
     * @phpstan-param value-of<Level::VALUES>|value-of<Level::NAMES>|Level|LogLevel::* $level
     */
    public static function toMonologLevel(string|int|Level $level): Level
    {
        if ($level instanceof Level) {
            return $level;
        }

        if (\is_string($level)) {
            if (\is_numeric($level)) {
                $levelEnum = Level::tryFrom((int) $level);
                if ($levelEnum === null) {
                    throw new InvalidArgumentException('Level "'.$level.'" is not defined, use one of: '.implode(', ', Level::NAMES + Level::VALUES));
                }

                return $levelEnum;
            }

            // Contains first char of all log levels and avoids using strtoupper() which may have
            // strange results depending on locale (for example, "i" will become "İ" in Turkish locale)
            $upper = strtr(substr($level, 0, 1), 'dinweca', 'DINWECA') . strtolower(substr($level, 1));
            if (defined(Level::class.'::'.$upper)) {
                return constant(Level::class . '::' . $upper);
            }

            throw new InvalidArgumentException('Level "'.$level.'" is not defined, use one of: '.implode(', ', Level::NAMES + Level::VALUES));
        }

        $levelEnum = Level::tryFrom($level);
        if ($levelEnum === null) {
            throw new InvalidArgumentException('Level "'.var_export($level, true).'" is not defined, use one of: '.implode(', ', Level::NAMES + Level::VALUES));
        }

        return $levelEnum;
    }

    /**
     * Checks whether the Logger has a handler that listens on the given level
     *
     * @phpstan-param value-of<Level::VALUES>|value-of<Level::NAMES>|Level|LogLevel::* $level
     */
    public function isHandling(int|string|Level $level): bool
    {
        $record = new LogRecord(
            datetime: new DateTimeImmutable($this->microsecondTimestamps, $this->timezone),
            channel: $this->name,
            message: '',
            level: self::toMonologLevel($level),
        );

        foreach ($this->handlers as $handler) {
            if ($handler->isHandling($record)) {
                return true;
            }
        }

        return false;
    }

    /**
     * Set a custom exception handler that will be called if adding a new record fails
     *
     * The Closure will receive an exception object and the record that failed to be logged
     */
    public function setExceptionHandler(Closure|null $callback): self
    {
        $this->exceptionHandler = $callback;

        return $this;
    }

    public function getExceptionHandler(): Closure|null
    {
        return $this->exceptionHandler;
    }

    /**
     * Adds a log record at an arbitrary level.
     *
     * This method allows for compatibility with common interfaces.
     *
     * @param mixed             $level   The log level
     * @param string|Stringable $message The log message
     * @param mixed[]           $context The log context
     *
     * @phpstan-param Level|LogLevel::* $level
     */
    public function log($level, string|\Stringable $message, array $context = []): void
    {
        if (!is_string($level) && !is_int($level) && !$level instanceof Level) {
            throw new \InvalidArgumentException('$level is expected to be a string, int or '.Level::class.' instance');
        }

        $level = static::toMonologLevel($level);

        $this->addRecord($level, (string) $message, $context);
    }

    /**
     * Adds a log record at the DEBUG level.
     *
     * This method allows for compatibility with common interfaces.
     *
     * @param string|Stringable $message The log message
     * @param mixed[]           $context The log context
     */
    public function debug(string|\Stringable $message, array $context = []): void
    {
        $this->addRecord(Level::Debug, (string) $message, $context);
    }

    /**
     * Adds a log record at the INFO level.
     *
     * This method allows for compatibility with common interfaces.
     *
     * @param string|Stringable $message The log message
     * @param mixed[]           $context The log context
     */
    public function info(string|\Stringable $message, array $context = []): void
    {
        $this->addRecord(Level::Info, (string) $message, $context);
    }

    /**
     * Adds a log record at the NOTICE level.
     *
     * This method allows for compatibility with common interfaces.
     *
     * @param string|Stringable $message The log message
     * @param mixed[]           $context The log context
     */
    public function notice(string|\Stringable $message, array $context = []): void
    {
        $this->addRecord(Level::Notice, (string) $message, $context);
    }

    /**
     * Adds a log record at the WARNING level.
     *
     * This method allows for compatibility with common interfaces.
     *
     * @param string|Stringable $message The log message
     * @param mixed[]           $context The log context
     */
    public function warning(string|\Stringable $message, array $context = []): void
    {
        $this->addRecord(Level::Warning, (string) $message, $context);
    }

    /**
     * Adds a log record at the ERROR level.
     *
     * This method allows for compatibility with common interfaces.
     *
     * @param string|Stringable $message The log message
     * @param mixed[]           $context The log context
     */
    public function error(string|\Stringable $message, array $context = []): void
    {
        $this->addRecord(Level::Error, (string) $message, $context);
    }

    /**
     * Adds a log record at the CRITICAL level.
     *
     * This method allows for compatibility with common interfaces.
     *
     * @param string|Stringable $message The log message
     * @param mixed[]           $context The log context
     */
    public function critical(string|\Stringable $message, array $context = []): void
    {
        $this->addRecord(Level::Critical, (string) $message, $context);
    }

    /**
     * Adds a log record at the ALERT level.
     *
     * This method allows for compatibility with common interfaces.
     *
     * @param string|Stringable $message The log message
     * @param mixed[]           $context The log context
     */
    public function alert(string|\Stringable $message, array $context = []): void
    {
        $this->addRecord(Level::Alert, (string) $message, $context);
    }

    /**
     * Adds a log record at the EMERGENCY level.
     *
     * This method allows for compatibility with common interfaces.
     *
     * @param string|Stringable $message The log message
     * @param mixed[]           $context The log context
     */
    public function emergency(string|\Stringable $message, array $context = []): void
    {
        $this->addRecord(Level::Emergency, (string) $message, $context);
    }

    /**
     * Sets the timezone to be used for the timestamp of log records.
     */
    public function setTimezone(DateTimeZone $tz): self
    {
        $this->timezone = $tz;

        return $this;
    }

    /**
     * Returns the timezone to be used for the timestamp of log records.
     */
    public function getTimezone(): DateTimeZone
    {
        return $this->timezone;
    }

    /**
     * Delegates exception management to the custom exception handler,
     * or throws the exception if no custom handler is set.
     */
    protected function handleException(Throwable $e, LogRecord $record): void
    {
        if (null === $this->exceptionHandler) {
            throw $e;
        }

        ($this->exceptionHandler)($e, $record);
    }
}<|MERGE_RESOLUTION|>--- conflicted
+++ resolved
@@ -130,16 +130,11 @@
     protected Closure|null $exceptionHandler = null;
 
     /**
-<<<<<<< HEAD
-=======
-     * @var int Keeps track of depth to prevent infinite logging loops
-     */
-    private $logDepth = 0;
-
-    /**
-     * @psalm-param array<callable(array): array> $processors
-     *
->>>>>>> 24791897
+     * Keeps track of depth to prevent infinite logging loops
+     */
+    private int $logDepth = 0;
+
+    /**
      * @param string             $name       The logging channel, a simple descriptive name that is attached to all log records
      * @param HandlerInterface[] $handlers   Optional stack of handlers, the first one in the array is called first, etc.
      * @param callable[]         $processors Optional array of processors
@@ -286,27 +281,6 @@
      */
     public function addRecord(int|Level $level, string $message, array $context = []): bool
     {
-<<<<<<< HEAD
-        $recordInitialized = count($this->processors) === 0;
-
-        $record = new LogRecord(
-            message: $message,
-            context: $context,
-            level: self::toMonologLevel($level),
-            channel: $this->name,
-            datetime: new DateTimeImmutable($this->microsecondTimestamps, $this->timezone),
-            extra: [],
-        );
-        $handled = false;
-
-        foreach ($this->handlers as $handler) {
-            if (false === $recordInitialized) {
-                // skip initializing the record as long as no handler is going to handle it
-                if (!$handler->isHandling($record)) {
-                    continue;
-                }
-
-=======
         $this->logDepth += 1;
         if ($this->logDepth === 3) {
             $this->warning('A possible infinite logging loop was detected and aborted. It appears some of your handler code is triggering logging, see the previous log record for a hint as to what may be the cause.');
@@ -316,31 +290,30 @@
         }
 
         try {
-            $record = null;
+            $recordInitialized = count($this->processors) === 0;
+
+            $record = new LogRecord(
+                message: $message,
+                context: $context,
+                level: self::toMonologLevel($level),
+                channel: $this->name,
+                datetime: new DateTimeImmutable($this->microsecondTimestamps, $this->timezone),
+                extra: [],
+            );
+            $handled = false;
 
             foreach ($this->handlers as $handler) {
-                if (null === $record) {
-                    // skip creating the record as long as no handler is going to handle it
-                    if (!$handler->isHandling(['level' => $level])) {
+                if (false === $recordInitialized) {
+                    // skip initializing the record as long as no handler is going to handle it
+                    if (!$handler->isHandling($record)) {
                         continue;
                     }
-
-                    $levelName = static::getLevelName($level);
-
-                    $record = [
-                        'message' => $message,
-                        'context' => $context,
-                        'level' => $level,
-                        'level_name' => $levelName,
-                        'channel' => $this->name,
-                        'datetime' => new DateTimeImmutable($this->microsecondTimestamps, $this->timezone),
-                        'extra' => [],
-                    ];
 
                     try {
                         foreach ($this->processors as $processor) {
                             $record = $processor($record);
                         }
+                        $recordInitialized = true;
                     } catch (Throwable $e) {
                         $this->handleException($e, $record);
 
@@ -348,39 +321,23 @@
                     }
                 }
 
-                // once the record exists, send it to all handlers as long as the bubbling chain is not interrupted
->>>>>>> 24791897
+                // once the record is initialized, send it to all handlers as long as the bubbling chain is not interrupted
                 try {
+                    $handled = true;
                     if (true === $handler->handle($record)) {
                         break;
                     }
-                    $recordInitialized = true;
                 } catch (Throwable $e) {
                     $this->handleException($e, $record);
 
                     return true;
                 }
             }
-<<<<<<< HEAD
-
-            // once the record is initialized, send it to all handlers as long as the bubbling chain is not interrupted
-            try {
-                $handled = true;
-                if (true === $handler->handle($record)) {
-                    break;
-                }
-            } catch (Throwable $e) {
-                $this->handleException($e, $record);
-
-                return true;
-            }
-=======
+
+            return $handled;
         } finally {
             $this->logDepth--;
->>>>>>> 24791897
-        }
-
-        return $handled;
+        }
     }
 
     /**
