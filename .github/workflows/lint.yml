name: "PHP Lint"

on:
  push:
  pull_request:

permissions:
  contents: read # to fetch code (actions/checkout)

jobs:
  tests:
    name: "Lint"

    runs-on: ubuntu-latest

    strategy:
      matrix:
        php-version:
<<<<<<< HEAD
          - "8.1"
=======
          - "7.2"
          - "8.3"
>>>>>>> e7455b79

    steps:
      - name: "Checkout"
        uses: "actions/checkout@v4"

      - name: "Install PHP"
        uses: "shivammathur/setup-php@v2"
        with:
          coverage: "none"
          extensions: "intl"
          ini-values: "memory_limit=-1"
          php-version: "${{ matrix.php-version }}"

      - name: "Lint PHP files"
        run: "find src/ -type f -name '*.php' -print0 | xargs -0 -L1 -P4 -- php -l -f"<|MERGE_RESOLUTION|>--- conflicted
+++ resolved
@@ -16,12 +16,8 @@
     strategy:
       matrix:
         php-version:
-<<<<<<< HEAD
           - "8.1"
-=======
-          - "7.2"
           - "8.3"
->>>>>>> e7455b79
 
     steps:
       - name: "Checkout"
