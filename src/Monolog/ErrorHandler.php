--- conflicted
+++ resolved
@@ -37,12 +37,8 @@
     private $hasFatalErrorHandler;
     private $fatalLevel;
     private $reservedMemory;
-<<<<<<< HEAD
+    private $lastFatalTrace;
     private static $fatalErrors = [E_ERROR, E_PARSE, E_CORE_ERROR, E_COMPILE_ERROR, E_USER_ERROR];
-=======
-    private $lastFatalTrace;
-    private static $fatalErrors = array(E_ERROR, E_PARSE, E_CORE_ERROR, E_COMPILE_ERROR, E_USER_ERROR);
->>>>>>> e8db808d
 
     public function __construct(LoggerInterface $logger)
     {
@@ -193,20 +189,12 @@
 
         // fatal error codes are ignored if a fatal error handler is present as well to avoid duplicate log entries
         if (!$this->hasFatalErrorHandler || !in_array($code, self::$fatalErrors, true)) {
-<<<<<<< HEAD
             $level = $this->errorLevelMap[$code] ?? LogLevel::CRITICAL;
             $this->logger->log($level, self::codeToString($code).': '.$message, ['code' => $code, 'message' => $message, 'file' => $file, 'line' => $line]);
-=======
-            $level = isset($this->errorLevelMap[$code]) ? $this->errorLevelMap[$code] : LogLevel::CRITICAL;
-            $this->logger->log($level, self::codeToString($code).': '.$message, array('code' => $code, 'message' => $message, 'file' => $file, 'line' => $line));
         } else {
-            // http://php.net/manual/en/function.debug-backtrace.php
-            // As of 5.3.6, DEBUG_BACKTRACE_IGNORE_ARGS option was added.
-            // Any version less than 5.3.6 must use the DEBUG_BACKTRACE_IGNORE_ARGS constant value '2'.
-            $trace = debug_backtrace((PHP_VERSION_ID < 50306) ? 2 : DEBUG_BACKTRACE_IGNORE_ARGS);
+            $trace = debug_backtrace(DEBUG_BACKTRACE_IGNORE_ARGS);
             array_shift($trace); // Exclude handleError from trace
             $this->lastFatalTrace = $trace;
->>>>>>> e8db808d
         }
 
         if ($this->previousErrorHandler === true) {
@@ -228,11 +216,7 @@
             $this->logger->log(
                 $this->fatalLevel === null ? LogLevel::ALERT : $this->fatalLevel,
                 'Fatal Error ('.self::codeToString($lastError['type']).'): '.$lastError['message'],
-<<<<<<< HEAD
-                ['code' => $lastError['type'], 'message' => $lastError['message'], 'file' => $lastError['file'], 'line' => $lastError['line']]
-=======
-                array('code' => $lastError['type'], 'message' => $lastError['message'], 'file' => $lastError['file'], 'line' => $lastError['line'], 'trace' => $this->lastFatalTrace)
->>>>>>> e8db808d
+                ['code' => $lastError['type'], 'message' => $lastError['message'], 'file' => $lastError['file'], 'line' => $lastError['line'], 'trace' => $this->lastFatalTrace]
             );
 
             if ($this->logger instanceof Logger) {
