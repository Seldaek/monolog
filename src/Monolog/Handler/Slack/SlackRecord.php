--- conflicted
+++ resolved
@@ -212,26 +212,13 @@
     public function stringify(array $fields): string
     {
         $normalized = $this->normalizerFormatter->format($fields);
-<<<<<<< HEAD
-=======
-        $prettyPrintFlag = defined('JSON_PRETTY_PRINT') ? JSON_PRETTY_PRINT : 128;
-        $flags = 0;
-        if (PHP_VERSION_ID >= 50400) {
-            $flags = JSON_UNESCAPED_SLASHES | JSON_UNESCAPED_UNICODE;
-        }
->>>>>>> ac44cccd
 
         $hasSecondDimension = count(array_filter($normalized, 'is_array'));
         $hasNonNumericKeys = !count(array_filter(array_keys($normalized), 'is_numeric'));
 
         return $hasSecondDimension || $hasNonNumericKeys
-<<<<<<< HEAD
-            ? Utils::jsonEncode($normalized, JSON_PRETTY_PRINT|JSON_UNESCAPED_UNICODE)
-            : Utils::jsonEncode($normalized, JSON_UNESCAPED_UNICODE);
-=======
-            ? Utils::jsonEncode($normalized, $prettyPrintFlag | $flags)
-            : Utils::jsonEncode($normalized, $flags);
->>>>>>> ac44cccd
+            ? Utils::jsonEncode($normalized, JSON_PRETTY_PRINT|Utils::DEFAULT_JSON_FLAGS)
+            : Utils::jsonEncode($normalized, Utils::DEFAULT_JSON_FLAGS);
     }
 
     /**
