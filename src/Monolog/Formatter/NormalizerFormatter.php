--- conflicted
+++ resolved
@@ -79,13 +79,8 @@
             return $data;
         }
 
-<<<<<<< HEAD
-        if (is_array($data) || $data instanceof \Traversable) {
+        if (is_array($data)) {
             $normalized = [];
-=======
-        if (is_array($data)) {
-            $normalized = array();
->>>>>>> 3d57ab14
 
             $count = 1;
             foreach ($data as $key => $value) {
