<?php declare(strict_types=1);

/*
 * This file is part of the Monolog package.
 *
 * (c) Jordi Boggiano <j.boggiano@seld.be>
 *
 * For the full copyright and license information, please view the LICENSE
 * file that was distributed with this source code.
 */

namespace Monolog;

use Closure;
use Psr\Log\LoggerInterface;
use Psr\Log\LogLevel;

/**
 * Monolog error handler
 *
 * A facility to enable logging of runtime errors, exceptions and fatal errors.
 *
 * Quick setup: <code>ErrorHandler::register($logger);</code>
 *
 * @author Jordi Boggiano <j.boggiano@seld.be>
 */
class ErrorHandler
{
    private Closure|null $previousExceptionHandler = null;

    /** @var array<class-string, LogLevel::*> an array of class name to LogLevel::* constant mapping */
    private array $uncaughtExceptionLevelMap = [];

    /** @var Closure|true|null */
    private Closure|bool|null $previousErrorHandler = null;

    /** @var array<int, LogLevel::*> an array of E_* constant to LogLevel::* constant mapping */
<<<<<<< HEAD
    private array $errorLevelMap = [];

    private bool $handleOnlyReportedErrors = true;

    private bool $hasFatalErrorHandler = false;

    private string $fatalLevel = LogLevel::ALERT;

    private string|null $reservedMemory = null;

    /** @var mixed|null */
    private $lastFatalTrace = null;

    private const FATAL_ERRORS = [E_ERROR, E_PARSE, E_CORE_ERROR, E_COMPILE_ERROR, E_USER_ERROR];

    public function __construct(
        private LoggerInterface $logger
    ) {
=======
    private $errorLevelMap = [];
    /** @var bool */
    private $handleOnlyReportedErrors = true;

    /** @var bool */
    private $hasFatalErrorHandler = false;
    /** @var LogLevel::* */
    private $fatalLevel = LogLevel::ALERT;
    /** @var ?string */
    private $reservedMemory = null;
    /** @var ?array{type: int, message: string, file: string, line: int, trace: mixed} */
    private $lastFatalData = null;
    /** @var int[] */
    private static $fatalErrors = [E_ERROR, E_PARSE, E_CORE_ERROR, E_COMPILE_ERROR, E_USER_ERROR];

    public function __construct(LoggerInterface $logger)
    {
        $this->logger = $logger;
>>>>>>> 5579edf2
    }

    /**
     * Registers a new ErrorHandler for a given Logger
     *
     * By default it will handle errors, exceptions and fatal errors
     *
     * @param  array<int, LogLevel::*>|false          $errorLevelMap     an array of E_* constant to LogLevel::* constant mapping, or false to disable error handling
     * @param  array<class-string, LogLevel::*>|false $exceptionLevelMap an array of class name to LogLevel::* constant mapping, or false to disable exception handling
     * @param  LogLevel::*|null|false                 $fatalLevel        a LogLevel::* constant, null to use the default LogLevel::ALERT or false to disable fatal error handling
     * @return ErrorHandler
     */
    public static function register(LoggerInterface $logger, $errorLevelMap = [], $exceptionLevelMap = [], $fatalLevel = null): self
    {
        /** @phpstan-ignore-next-line */
        $handler = new static($logger);
        if ($errorLevelMap !== false) {
            $handler->registerErrorHandler($errorLevelMap);
        }
        if ($exceptionLevelMap !== false) {
            $handler->registerExceptionHandler($exceptionLevelMap);
        }
        if ($fatalLevel !== false) {
            $handler->registerFatalHandler($fatalLevel);
        }

        return $handler;
    }

    /**
     * @param  array<class-string, LogLevel::*> $levelMap an array of class name to LogLevel::* constant mapping
     * @return $this
     */
    public function registerExceptionHandler(array $levelMap = [], bool $callPrevious = true): self
    {
        $prev = set_exception_handler(function (\Throwable $e): void {
            $this->handleException($e);
        });
        $this->uncaughtExceptionLevelMap = $levelMap;
        foreach ($this->defaultExceptionLevelMap() as $class => $level) {
            if (!isset($this->uncaughtExceptionLevelMap[$class])) {
                $this->uncaughtExceptionLevelMap[$class] = $level;
            }
        }
        if ($callPrevious && null !== $prev) {
            $this->previousExceptionHandler = $prev(...);
        }

        return $this;
    }

    /**
     * @param  array<int, LogLevel::*> $levelMap an array of E_* constant to LogLevel::* constant mapping
     * @return $this
     */
    public function registerErrorHandler(array $levelMap = [], bool $callPrevious = true, int $errorTypes = -1, bool $handleOnlyReportedErrors = true): self
    {
        $prev = set_error_handler($this->handleError(...), $errorTypes);
        $this->errorLevelMap = array_replace($this->defaultErrorLevelMap(), $levelMap);
        if ($callPrevious) {
            $this->previousErrorHandler = $prev !== null ? $prev(...) : true;
        } else {
            $this->previousErrorHandler = null;
        }

        $this->handleOnlyReportedErrors = $handleOnlyReportedErrors;

        return $this;
    }

    /**
     * @param LogLevel::*|null $level              a LogLevel::* constant, null to use the default LogLevel::ALERT
     * @param int              $reservedMemorySize Amount of KBs to reserve in memory so that it can be freed when handling fatal errors giving Monolog some room in memory to get its job done
     */
    public function registerFatalHandler($level = null, int $reservedMemorySize = 20): self
    {
        register_shutdown_function($this->handleFatalError(...));

        $this->reservedMemory = str_repeat(' ', 1024 * $reservedMemorySize);
        $this->fatalLevel = null === $level ? LogLevel::ALERT : $level;
        $this->hasFatalErrorHandler = true;

        return $this;
    }

    /**
     * @return array<class-string, LogLevel::*>
     */
    protected function defaultExceptionLevelMap(): array
    {
        return [
            'ParseError' => LogLevel::CRITICAL,
            'Throwable' => LogLevel::ERROR,
        ];
    }

    /**
     * @return array<int, LogLevel::*>
     */
    protected function defaultErrorLevelMap(): array
    {
        return [
            E_ERROR             => LogLevel::CRITICAL,
            E_WARNING           => LogLevel::WARNING,
            E_PARSE             => LogLevel::ALERT,
            E_NOTICE            => LogLevel::NOTICE,
            E_CORE_ERROR        => LogLevel::CRITICAL,
            E_CORE_WARNING      => LogLevel::WARNING,
            E_COMPILE_ERROR     => LogLevel::ALERT,
            E_COMPILE_WARNING   => LogLevel::WARNING,
            E_USER_ERROR        => LogLevel::ERROR,
            E_USER_WARNING      => LogLevel::WARNING,
            E_USER_NOTICE       => LogLevel::NOTICE,
            E_STRICT            => LogLevel::NOTICE,
            E_RECOVERABLE_ERROR => LogLevel::ERROR,
            E_DEPRECATED        => LogLevel::NOTICE,
            E_USER_DEPRECATED   => LogLevel::NOTICE,
        ];
    }

    private function handleException(\Throwable $e): never
    {
        $level = LogLevel::ERROR;
        foreach ($this->uncaughtExceptionLevelMap as $class => $candidate) {
            if ($e instanceof $class) {
                $level = $candidate;
                break;
            }
        }

        $this->logger->log(
            $level,
            sprintf('Uncaught Exception %s: "%s" at %s line %s', Utils::getClass($e), $e->getMessage(), $e->getFile(), $e->getLine()),
            ['exception' => $e]
        );

        if (null !== $this->previousExceptionHandler) {
            ($this->previousExceptionHandler)($e);
        }

        if (!headers_sent() && !(bool) ini_get('display_errors')) {
            http_response_code(500);
        }

        exit(255);
    }

    private function handleError(int $code, string $message, string $file = '', int $line = 0): bool
    {
        if ($this->handleOnlyReportedErrors && 0 === (error_reporting() & $code)) {
            return false;
        }

        // fatal error codes are ignored if a fatal error handler is present as well to avoid duplicate log entries
        if (!$this->hasFatalErrorHandler || !in_array($code, self::FATAL_ERRORS, true)) {
            $level = $this->errorLevelMap[$code] ?? LogLevel::CRITICAL;
            $this->logger->log($level, self::codeToString($code).': '.$message, ['code' => $code, 'message' => $message, 'file' => $file, 'line' => $line]);
        } else {
            $trace = debug_backtrace(DEBUG_BACKTRACE_IGNORE_ARGS);
            array_shift($trace); // Exclude handleError from trace
            $this->lastFatalData = ['type' => $code, 'message' => $message, 'file' => $file, 'line' => $line, 'trace' => $trace];
        }

        if ($this->previousErrorHandler === true) {
            return false;
        }
        if ($this->previousErrorHandler instanceof Closure) {
            return (bool) ($this->previousErrorHandler)($code, $message, $file, $line);
        }

        return true;
    }

    /**
     * @private
     */
    public function handleFatalError(): void
    {
        $this->reservedMemory = '';

<<<<<<< HEAD
        $lastError = error_get_last();
        if (is_array($lastError) && in_array($lastError['type'], self::FATAL_ERRORS, true)) {
=======
        if (is_array($this->lastFatalData)) {
            $lastError = $this->lastFatalData;
        } else {
            $lastError = error_get_last();
        }

        if ($lastError && in_array($lastError['type'], self::$fatalErrors, true)) {
            $trace = $lastError['trace'] ?? null;
>>>>>>> 5579edf2
            $this->logger->log(
                $this->fatalLevel,
                'Fatal Error ('.self::codeToString($lastError['type']).'): '.$lastError['message'],
                ['code' => $lastError['type'], 'message' => $lastError['message'], 'file' => $lastError['file'], 'line' => $lastError['line'], 'trace' => $trace]
            );

            if ($this->logger instanceof Logger) {
                foreach ($this->logger->getHandlers() as $handler) {
                    $handler->close();
                }
            }
        }
    }

    private static function codeToString(int $code): string
    {
        return match ($code) {
            E_ERROR => 'E_ERROR',
            E_WARNING => 'E_WARNING',
            E_PARSE => 'E_PARSE',
            E_NOTICE => 'E_NOTICE',
            E_CORE_ERROR => 'E_CORE_ERROR',
            E_CORE_WARNING => 'E_CORE_WARNING',
            E_COMPILE_ERROR => 'E_COMPILE_ERROR',
            E_COMPILE_WARNING => 'E_COMPILE_WARNING',
            E_USER_ERROR => 'E_USER_ERROR',
            E_USER_WARNING => 'E_USER_WARNING',
            E_USER_NOTICE => 'E_USER_NOTICE',
            E_STRICT => 'E_STRICT',
            E_RECOVERABLE_ERROR => 'E_RECOVERABLE_ERROR',
            E_DEPRECATED => 'E_DEPRECATED',
            E_USER_DEPRECATED => 'E_USER_DEPRECATED',
            default => 'Unknown PHP error',
        };
    }
}<|MERGE_RESOLUTION|>--- conflicted
+++ resolved
@@ -35,7 +35,6 @@
     private Closure|bool|null $previousErrorHandler = null;
 
     /** @var array<int, LogLevel::*> an array of E_* constant to LogLevel::* constant mapping */
-<<<<<<< HEAD
     private array $errorLevelMap = [];
 
     private bool $handleOnlyReportedErrors = true;
@@ -46,34 +45,14 @@
 
     private string|null $reservedMemory = null;
 
-    /** @var mixed|null */
-    private $lastFatalTrace = null;
+    /** @var ?array{type: int, message: string, file: string, line: int, trace: mixed} */
+    private array|null $lastFatalData = null;
 
     private const FATAL_ERRORS = [E_ERROR, E_PARSE, E_CORE_ERROR, E_COMPILE_ERROR, E_USER_ERROR];
 
     public function __construct(
         private LoggerInterface $logger
     ) {
-=======
-    private $errorLevelMap = [];
-    /** @var bool */
-    private $handleOnlyReportedErrors = true;
-
-    /** @var bool */
-    private $hasFatalErrorHandler = false;
-    /** @var LogLevel::* */
-    private $fatalLevel = LogLevel::ALERT;
-    /** @var ?string */
-    private $reservedMemory = null;
-    /** @var ?array{type: int, message: string, file: string, line: int, trace: mixed} */
-    private $lastFatalData = null;
-    /** @var int[] */
-    private static $fatalErrors = [E_ERROR, E_PARSE, E_CORE_ERROR, E_COMPILE_ERROR, E_USER_ERROR];
-
-    public function __construct(LoggerInterface $logger)
-    {
-        $this->logger = $logger;
->>>>>>> 5579edf2
     }
 
     /**
@@ -254,19 +233,13 @@
     {
         $this->reservedMemory = '';
 
-<<<<<<< HEAD
-        $lastError = error_get_last();
-        if (is_array($lastError) && in_array($lastError['type'], self::FATAL_ERRORS, true)) {
-=======
         if (is_array($this->lastFatalData)) {
             $lastError = $this->lastFatalData;
         } else {
             $lastError = error_get_last();
         }
-
-        if ($lastError && in_array($lastError['type'], self::$fatalErrors, true)) {
+        if (is_array($lastError) && in_array($lastError['type'], self::FATAL_ERRORS, true)) {
             $trace = $lastError['trace'] ?? null;
->>>>>>> 5579edf2
             $this->logger->log(
                 $this->fatalLevel,
                 'Fatal Error ('.self::codeToString($lastError['type']).'): '.$lastError['message'],
