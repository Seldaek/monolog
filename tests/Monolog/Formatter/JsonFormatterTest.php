<?php declare(strict_types=1);

/*
 * This file is part of the Monolog package.
 *
 * (c) Jordi Boggiano <j.boggiano@seld.be>
 *
 * For the full copyright and license information, please view the LICENSE
 * file that was distributed with this source code.
 */

namespace Monolog\Formatter;

<<<<<<< HEAD
use Monolog\Level;
use Monolog\LogRecord;
=======
use JsonSerializable;
use Monolog\Logger;
>>>>>>> cf0f4b38
use Monolog\Test\TestCase;

class JsonFormatterTest extends TestCase
{
    /**
     * @covers Monolog\Formatter\JsonFormatter::__construct
     * @covers Monolog\Formatter\JsonFormatter::getBatchMode
     * @covers Monolog\Formatter\JsonFormatter::isAppendingNewlines
     */
    public function testConstruct()
    {
        $formatter = new JsonFormatter();
        $this->assertEquals(JsonFormatter::BATCH_MODE_JSON, $formatter->getBatchMode());
        $this->assertEquals(true, $formatter->isAppendingNewlines());
        $formatter = new JsonFormatter(JsonFormatter::BATCH_MODE_NEWLINES, false);
        $this->assertEquals(JsonFormatter::BATCH_MODE_NEWLINES, $formatter->getBatchMode());
        $this->assertEquals(false, $formatter->isAppendingNewlines());
    }

    /**
     * @covers Monolog\Formatter\JsonFormatter::format
     */
    public function testFormat()
    {
        $formatter = new JsonFormatter();
        $record = $this->getRecord();
        $this->assertEquals(json_encode($record->toArray(), JSON_FORCE_OBJECT)."\n", $formatter->format($record));

        $formatter = new JsonFormatter(JsonFormatter::BATCH_MODE_JSON, false);
        $record = $this->getRecord();
        $this->assertEquals('{"message":"test","context":{},"level":300,"level_name":"WARNING","channel":"test","datetime":"'.$record->datetime->format('Y-m-d\TH:i:s.uP').'","extra":{}}', $formatter->format($record));
    }

    /**
     * @covers Monolog\Formatter\JsonFormatter::format
     */
    public function testFormatWithPrettyPrint()
    {
        $formatter = new JsonFormatter();
        $formatter->setJsonPrettyPrint(true);
        $record = $this->getRecord();
        $this->assertEquals(json_encode($record->toArray(), JSON_PRETTY_PRINT | JSON_FORCE_OBJECT)."\n", $formatter->format($record));

        $formatter = new JsonFormatter(JsonFormatter::BATCH_MODE_JSON, false);
        $formatter->setJsonPrettyPrint(true);
        $record = $this->getRecord();
        $this->assertEquals(
            '{
    "message": "test",
    "context": {},
    "level": 300,
    "level_name": "WARNING",
    "channel": "test",
    "datetime": "'.$record->datetime->format('Y-m-d\TH:i:s.uP').'",
    "extra": {}
}',
            $formatter->format($record)
        );

        $formatter->setJsonPrettyPrint(false);
        $record = $this->getRecord();
        $this->assertEquals('{"message":"test","context":{},"level":300,"level_name":"WARNING","channel":"test","datetime":"'.$record->datetime->format('Y-m-d\TH:i:s.uP').'","extra":{}}', $formatter->format($record));
    }

    /**
     * @covers Monolog\Formatter\JsonFormatter::formatBatch
     * @covers Monolog\Formatter\JsonFormatter::formatBatchJson
     */
    public function testFormatBatch()
    {
        $formatter = new JsonFormatter();
        $records = [
            $this->getRecord(Level::Warning),
            $this->getRecord(Level::Debug),
        ];
        $this->assertEquals(json_encode($records), $formatter->formatBatch($records));
    }

    /**
     * @covers Monolog\Formatter\JsonFormatter::formatBatch
     * @covers Monolog\Formatter\JsonFormatter::formatBatchNewlines
     */
    public function testFormatBatchNewlines()
    {
        $formatter = new JsonFormatter(JsonFormatter::BATCH_MODE_NEWLINES);
        $records = [
            $this->getRecord(Level::Warning),
            $this->getRecord(Level::Debug),
        ];
        $expected = array_map(fn (LogRecord $record) => json_encode($record->toArray(), JSON_FORCE_OBJECT), $records);
        $this->assertEquals(implode("\n", $expected), $formatter->formatBatch($records));
    }

    public function testDefFormatWithException()
    {
        $formatter = new JsonFormatter();
        $exception = new \RuntimeException('Foo');
        $formattedException = $this->formatException($exception);

        $message = $this->formatRecordWithExceptionInContext($formatter, $exception);

        $this->assertContextContainsFormattedException($formattedException, $message);
    }

    public function testDefFormatWithPreviousException()
    {
        $formatter = new JsonFormatter();
        $exception = new \RuntimeException('Foo', 0, new \LogicException('Wut?'));
        $formattedPrevException = $this->formatException($exception->getPrevious());
        $formattedException = $this->formatException($exception, $formattedPrevException);

        $message = $this->formatRecordWithExceptionInContext($formatter, $exception);

        $this->assertContextContainsFormattedException($formattedException, $message);
    }

    public function testDefFormatWithThrowable()
    {
        $formatter = new JsonFormatter();
        $throwable = new \Error('Foo');
        $formattedThrowable = $this->formatException($throwable);

        $message = $this->formatRecordWithExceptionInContext($formatter, $throwable);

        $this->assertContextContainsFormattedException($formattedThrowable, $message);
    }

    public function testMaxNormalizeDepth()
    {
        $formatter = new JsonFormatter(JsonFormatter::BATCH_MODE_JSON, true);
        $formatter->setMaxNormalizeDepth(1);
        $throwable = new \Error('Foo');

        $message = $this->formatRecordWithExceptionInContext($formatter, $throwable);

        $this->assertContextContainsFormattedException('"Over 1 levels deep, aborting normalization"', $message);
    }

    public function testMaxNormalizeItemCountWith0ItemsMax()
    {
        $formatter = new JsonFormatter(JsonFormatter::BATCH_MODE_JSON, true);
        $formatter->setMaxNormalizeDepth(9);
        $formatter->setMaxNormalizeItemCount(0);
        $throwable = new \Error('Foo');

        $message = $this->formatRecordWithExceptionInContext($formatter, $throwable);

        $this->assertEquals(
            '{"...":"Over 0 items (7 total), aborting normalization"}'."\n",
            $message
        );
    }

    public function testMaxNormalizeItemCountWith2ItemsMax()
    {
        $formatter = new JsonFormatter(JsonFormatter::BATCH_MODE_JSON, true);
        $formatter->setMaxNormalizeDepth(9);
        $formatter->setMaxNormalizeItemCount(2);
        $throwable = new \Error('Foo');

        $message = $this->formatRecordWithExceptionInContext($formatter, $throwable);

        $this->assertEquals(
            '{"message":"foobar","context":{"exception":{"class":"Error","message":"Foo","code":0,"file":"'.__FILE__.':'.(__LINE__ - 5).'"}},"...":"Over 2 items (7 total), aborting normalization"}'."\n",
            $message
        );
    }

    public function testDefFormatWithResource()
    {
        $formatter = new JsonFormatter(JsonFormatter::BATCH_MODE_JSON, false);
        $record = $this->getRecord(
            context: ['field_resource' => opendir(__DIR__)],
        );
        $this->assertEquals('{"message":"test","context":{"field_resource":"[resource(stream)]"},"level":300,"level_name":"WARNING","channel":"test","datetime":"'.$record->datetime->format('Y-m-d\TH:i:s.uP').'","extra":{}}', $formatter->format($record));
    }

    /**
     * @internal param string $exception
     */
    private function assertContextContainsFormattedException(string $expected, string $actual)
    {
        $this->assertEquals(
            '{"message":"foobar","context":{"exception":'.$expected.'},"level":500,"level_name":"CRITICAL","channel":"core","datetime":"2022-02-22T00:00:00+00:00","extra":{}}'."\n",
            $actual
        );
    }

    private function formatRecordWithExceptionInContext(JsonFormatter $formatter, \Throwable $exception): string
    {
        $message = $formatter->format($this->getRecord(
            Level::Critical,
            'foobar',
            channel: 'core',
            context: ['exception' => $exception],
            datetime: new \DateTimeImmutable('2022-02-22 00:00:00'),
        ));

        return $message;
    }

    /**
     * @param \Exception|\Throwable $exception
     */
    private function formatExceptionFilePathWithLine($exception): string
    {
        $options = JSON_UNESCAPED_SLASHES | JSON_UNESCAPED_UNICODE;
        $path = substr(json_encode($exception->getFile(), $options), 1, -1);

        return $path . ':' . $exception->getLine();
    }

    /**
     * @param \Exception|\Throwable $exception
     */
    private function formatException($exception, ?string $previous = null): string
    {
        $formattedException =
            '{"class":"' . get_class($exception) .
            '","message":"' . $exception->getMessage() .
            '","code":' . $exception->getCode() .
            ',"file":"' . $this->formatExceptionFilePathWithLine($exception) .
            ($previous ? '","previous":' . $previous : '"') .
            '}';

        return $formattedException;
    }

    public function testNormalizeHandleLargeArraysWithExactly1000Items()
    {
        $formatter = new NormalizerFormatter();
        $largeArray = range(1, 1000);

        $res = $formatter->format($this->getRecord(
            Level::Critical,
            'bar',
            channel: 'test',
            context: [$largeArray],
        ));

        $this->assertCount(1000, $res['context'][0]);
        $this->assertArrayNotHasKey('...', $res['context'][0]);
    }

    public function testNormalizeHandleLargeArrays()
    {
        $formatter = new NormalizerFormatter();
        $largeArray = range(1, 2000);

        $res = $formatter->format($this->getRecord(
            Level::Critical,
            'bar',
            channel: 'test',
            context: [$largeArray],
        ));

        $this->assertCount(1001, $res['context'][0]);
        $this->assertEquals('Over 1000 items (2000 total), aborting normalization', $res['context'][0]['...']);
    }

    public function testEmptyContextAndExtraFieldsCanBeIgnored()
    {
        $formatter = new JsonFormatter(JsonFormatter::BATCH_MODE_JSON, true, true);

        $record = $formatter->format($this->getRecord(
            Level::Debug,
            'Testing',
            channel: 'test',
            datetime: new \DateTimeImmutable('2022-02-22 00:00:00'),
        ));

        $this->assertSame(
            '{"message":"Testing","level":100,"level_name":"DEBUG","channel":"test","datetime":"2022-02-22T00:00:00+00:00"}'."\n",
            $record
        );
    }

    public function testFormatObjects()
    {
        $formatter = new JsonFormatter();

        $record = $formatter->format(array(
            'level' => 100,
            'level_name' => 'DEBUG',
            'channel' => 'test',
            'message' => 'Testing',
            'context' => array(
                'public' => new TestJsonNormPublic,
                'private' => new TestJsonNormPrivate,
                'withToStringAndJson' => new TestJsonNormWithToStringAndJson,
                'withToString' => new TestJsonNormWithToString,
            ),
            'extra' => array(),
        ));

        $this->assertSame(
            '{"level":100,"level_name":"DEBUG","channel":"test","message":"Testing","context":{"public":{"foo":"fooValue"},"private":{},"withToStringAndJson":["json serialized"],"withToString":"stringified"},"extra":{}}'."\n",
            $record
        );
    }
}

class TestJsonNormPublic
{
    public $foo = 'fooValue';
}

class TestJsonNormPrivate
{
    private $foo = 'fooValue';
}

class TestJsonNormWithToStringAndJson implements JsonSerializable
{
    public function jsonSerialize()
    {
        return ['json serialized'];
    }

    public function __toString()
    {
        return 'SHOULD NOT SHOW UP';
    }
}

class TestJsonNormWithToString
{
    public function __toString()
    {
        return 'stringified';
    }
}<|MERGE_RESOLUTION|>--- conflicted
+++ resolved
@@ -11,13 +11,9 @@
 
 namespace Monolog\Formatter;
 
-<<<<<<< HEAD
 use Monolog\Level;
 use Monolog\LogRecord;
-=======
 use JsonSerializable;
-use Monolog\Logger;
->>>>>>> cf0f4b38
 use Monolog\Test\TestCase;
 
 class JsonFormatterTest extends TestCase
@@ -299,22 +295,21 @@
     {
         $formatter = new JsonFormatter();
 
-        $record = $formatter->format(array(
-            'level' => 100,
-            'level_name' => 'DEBUG',
-            'channel' => 'test',
-            'message' => 'Testing',
-            'context' => array(
+        $record = $formatter->format($this->getRecord(
+            Level::Debug,
+            'Testing',
+            channel: 'test',
+            datetime: new \DateTimeImmutable('2022-02-22 00:00:00'),
+            context: [
                 'public' => new TestJsonNormPublic,
                 'private' => new TestJsonNormPrivate,
                 'withToStringAndJson' => new TestJsonNormWithToStringAndJson,
                 'withToString' => new TestJsonNormWithToString,
-            ),
-            'extra' => array(),
+            ],
         ));
 
         $this->assertSame(
-            '{"level":100,"level_name":"DEBUG","channel":"test","message":"Testing","context":{"public":{"foo":"fooValue"},"private":{},"withToStringAndJson":["json serialized"],"withToString":"stringified"},"extra":{}}'."\n",
+            '{"message":"Testing","context":{"public":{"foo":"fooValue"},"private":{},"withToStringAndJson":["json serialized"],"withToString":"stringified"},"level":100,"level_name":"DEBUG","channel":"test","datetime":"2022-02-22T00:00:00+00:00","extra":{}}'."\n",
             $record
         );
     }
