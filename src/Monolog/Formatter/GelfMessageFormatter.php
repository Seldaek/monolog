--- conflicted
+++ resolved
@@ -47,11 +47,6 @@
     protected int $maxLength;
 
     /**
-     * @var int
-     */
-    private $gelfVersion = 2;
-
-    /**
      * Translates Monolog log levels to Graylog2 log priorities.
      */
     private function getGraylog2Priority(Level $level): int
@@ -80,15 +75,7 @@
 
         $this->extraPrefix = null === $extraPrefix ? '' : $extraPrefix;
         $this->contextPrefix = $contextPrefix;
-<<<<<<< HEAD
         $this->maxLength = null === $maxLength ? self::DEFAULT_MAX_LENGTH : $maxLength;
-=======
-        $this->maxLength = is_null($maxLength) ? self::DEFAULT_MAX_LENGTH : $maxLength;
-
-        if (method_exists(Message::class, 'setFacility')) {
-            $this->gelfVersion = 1;
-        }
->>>>>>> 6bf3b35b
     }
 
     /**
@@ -120,33 +107,8 @@
             $message->setShortMessage(Utils::substr($record->message, 0, $this->maxLength));
         }
 
-<<<<<<< HEAD
         if (isset($record->channel)) {
             $message->setAdditional('facility', $record->channel);
-        }
-        if (isset($extra['line'])) {
-            $message->setAdditional('line', $extra['line']);
-            unset($extra['line']);
-        }
-        if (isset($extra['file'])) {
-            $message->setAdditional('file', $extra['file']);
-            unset($extra['file']);
-=======
-        if ($this->gelfVersion === 1) {
-            if (isset($record['channel'])) {
-                $message->setFacility($record['channel']);
-            }
-            if (isset($extra['line'])) {
-                $message->setLine($extra['line']);
-                unset($extra['line']);
-            }
-            if (isset($extra['file'])) {
-                $message->setFile($extra['file']);
-                unset($extra['file']);
-            }
-        } else {
-            $message->setAdditional('channel', $record['channel']);
->>>>>>> 6bf3b35b
         }
 
         foreach ($extra as $key => $val) {
@@ -171,20 +133,10 @@
             $message->setAdditional($this->contextPrefix . $key, $val);
         }
 
-<<<<<<< HEAD
         if (!$message->hasAdditional('file') && isset($context['exception']['file'])) {
             if (1 === preg_match("/^(.+):([0-9]+)$/", $context['exception']['file'], $matches)) {
                 $message->setAdditional('file', $matches[1]);
                 $message->setAdditional('line', $matches[2]);
-=======
-        if ($this->gelfVersion === 1) {
-            /** @phpstan-ignore-next-line */
-            if (null === $message->getFile() && isset($context['exception']['file'])) {
-                if (preg_match("/^(.+):([0-9]+)$/", $context['exception']['file'], $matches)) {
-                    $message->setFile($matches[1]);
-                    $message->setLine($matches[2]);
-                }
->>>>>>> 6bf3b35b
             }
         }
 
