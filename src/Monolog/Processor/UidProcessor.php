<?php declare(strict_types=1);

/*
 * This file is part of the Monolog package.
 *
 * (c) Jordi Boggiano <j.boggiano@seld.be>
 *
 * For the full copyright and license information, please view the LICENSE
 * file that was distributed with this source code.
 */

namespace Monolog\Processor;

use Monolog\ResettableInterface;

/**
 * Adds a unique identifier into records
 *
 * @author Simon Mönch <sm@webfactory.de>
 */
class UidProcessor implements ProcessorInterface, ResettableInterface
{
    private $uid;

    public function __construct(int $length = 7)
    {
        if (!is_int($length) || $length > 32 || $length < 1) {
            throw new \InvalidArgumentException('The uid length must be an integer between 1 and 32');
        }

<<<<<<< HEAD
        $this->uid = substr(bin2hex(random_bytes((int) ceil($length / 2))), 0, $length);
=======

        $this->uid = $this->generateUid($length);
>>>>>>> 24dafdeb
    }

    public function __invoke(array $record): array
    {
        $record['extra']['uid'] = $this->uid;

        return $record;
    }

    /**
     * @return string
     */
    public function getUid(): string
    {
        return $this->uid;
    }

    public function reset()
    {
        $this->uid = $this->generateUid(strlen($this->uid));
    }

    private function generateUid($length)
    {
        return substr(hash('md5', uniqid('', true)), 0, $length);
    }
}<|MERGE_RESOLUTION|>--- conflicted
+++ resolved
@@ -28,12 +28,7 @@
             throw new \InvalidArgumentException('The uid length must be an integer between 1 and 32');
         }
 
-<<<<<<< HEAD
-        $this->uid = substr(bin2hex(random_bytes((int) ceil($length / 2))), 0, $length);
-=======
-
         $this->uid = $this->generateUid($length);
->>>>>>> 24dafdeb
     }
 
     public function __invoke(array $record): array
@@ -58,6 +53,6 @@
 
     private function generateUid($length)
     {
-        return substr(hash('md5', uniqid('', true)), 0, $length);
+        return substr(bin2hex(random_bytes((int) ceil($length / 2))), 0, $length);
     }
 }