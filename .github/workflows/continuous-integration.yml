--- conflicted
+++ resolved
@@ -21,6 +21,7 @@
           - "8.1"
           - "8.2"
           - "8.3"
+          - "8.4"
 
         dependencies: [highest]
 
@@ -155,13 +156,8 @@
           composer remove --no-update --dev graylog2/gelf-php ruflin/elastica elasticsearch/elasticsearch rollbar/rollbar
           composer require --no-update --no-interaction --dev ruflin/elastica:^7 elasticsearch/elasticsearch:^7
           composer require --no-update psr/log:^3
-<<<<<<< HEAD
-          composer update -W
+          composer update
           composer exec phpunit -- --group Elasticsearch,Elastica
-=======
-          composer update
-          composer exec phpunit -- --group Elasticsearch,Elastica --verbose
->>>>>>> 23560e32
 
   tests-es-8:
     name: "CI with ES ${{ matrix.es-version }} on PHP ${{ matrix.php-version }}"
