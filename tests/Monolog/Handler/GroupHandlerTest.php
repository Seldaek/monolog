--- conflicted
+++ resolved
@@ -99,16 +99,12 @@
 
             return $record;
         });
-<<<<<<< HEAD
-        $handler->handleBatch([$this->getRecord(Logger::DEBUG), $this->getRecord(Logger::INFO)]);
-=======
         $handler->pushProcessor(function ($record) {
             $record['extra']['foo2'] = true;
 
             return $record;
         });
-        $handler->handleBatch(array($this->getRecord(Logger::DEBUG), $this->getRecord(Logger::INFO)));
->>>>>>> ab7e54e7
+        $handler->handleBatch([$this->getRecord(Logger::DEBUG), $this->getRecord(Logger::INFO)]);
         foreach ($testHandlers as $test) {
             $this->assertTrue($test->hasDebugRecords());
             $this->assertTrue($test->hasInfoRecords());
