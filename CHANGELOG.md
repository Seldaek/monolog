--- conflicted
+++ resolved
@@ -1,8 +1,17 @@
-<<<<<<< HEAD
-### 3.3.0 (unreleased)
-
+### 3.3.0 (2023-02-06)
+
+  * Deprecated FlowdockHandler & Formatter as the flowdock service was shutdown (#1748)
   * Added `ClosureContextProcessor` to allow delaying the creation of context data by setting a Closure in context which is called when the log record is used (#1745)
- 
+  * Added an ElasticsearchHandler option to set the `op_type` to `create` instead of the default `index` (#1766)
+  * Added support for enum context values in PsrLogMessageProcessor (#1773)
+  * Added graylog2/gelf-php 2.x support (#1747)
+  * Improved `BrowserConsoleHandler` logging to use more appropriate methods than just console.log in the browser (#1739)
+  * Fixed GitProcessor not filtering correctly based on Level (#1749)
+  * Fixed `WhatFailureGroupHandler` not catching errors happening inside `close()` (#1791)
+  * Fixed datetime field in `GoogleCloudLoggingFormatter` (#1758)
+  * Fixed infinite loop detection within Fibers (#1753)
+  * Fixed `AmqpHandler->setExtraAttributes` not working with buffering handler wrappers (#1781)
+
 ### 3.2.0 (2022-07-24)
 
   * Deprecated `CubeHandler` and `PHPConsoleHandler` as both projects are abandoned and those should not be used anymore (#1734)
@@ -70,7 +79,7 @@
   to Monolog or one of its handlers, or `Level::Warning->value` if you need the integer
   value equal to what `Logger::WARNING` was giving you.
 - `Logger::getLevelName()` is now deprecated.
-=======
+
 ### 2.9.0 (2023-02-05)
 
   * Deprecated FlowdockHandler & Formatter as the flowdock service was shutdown (#1748)
@@ -81,7 +90,6 @@
   * Fixed datetime field in `GoogleCloudLoggingFormatter` (#1758)
   * Fixed infinite loop detection within Fibers (#1753)
   * Fixed `AmqpHandler->setExtraAttributes` not working with buffering handler wrappers (#1781)
->>>>>>> e1c0ae15
 
 ### 2.8.0 (2022-07-24)
 
