<?php declare(strict_types=1);

/*
 * This file is part of the Monolog package.
 *
 * (c) Jordi Boggiano <j.boggiano@seld.be>
 *
 * For the full copyright and license information, please view the LICENSE
 * file that was distributed with this source code.
 */

namespace Monolog\Formatter;

use Monolog\Utils;
use Monolog\LogRecord;

/**
 * Formats incoming records into a one-line string
 *
 * This is especially useful for logging to files
 *
 * @author Jordi Boggiano <j.boggiano@seld.be>
 * @author Christophe Coevoet <stof@notk.org>
 */
class LineFormatter extends NormalizerFormatter
{
    public const SIMPLE_FORMAT = "[%datetime%] %channel%.%level_name%: %message% %context% %extra%\n";

<<<<<<< HEAD
    protected string $format;
    protected bool $allowInlineLineBreaks;
    protected bool $ignoreEmptyContextAndExtra;
    protected bool $includeStacktraces;
=======
    /** @var string */
    protected $format;
    /** @var bool */
    protected $allowInlineLineBreaks;
    /** @var bool */
    protected $ignoreEmptyContextAndExtra;
    /** @var bool */
    protected $includeStacktraces;
    /** @var ?callable */
    protected $stacktracesParser;
>>>>>>> 24791897

    /**
     * @param string|null $format                The format of the message
     * @param string|null $dateFormat            The format of the timestamp: one supported by DateTime::format
     * @param bool        $allowInlineLineBreaks Whether to allow inline line breaks in log entries
     */
    public function __construct(?string $format = null, ?string $dateFormat = null, bool $allowInlineLineBreaks = false, bool $ignoreEmptyContextAndExtra = false, bool $includeStacktraces = false)
    {
        $this->format = $format === null ? static::SIMPLE_FORMAT : $format;
        $this->allowInlineLineBreaks = $allowInlineLineBreaks;
        $this->ignoreEmptyContextAndExtra = $ignoreEmptyContextAndExtra;
        $this->includeStacktraces($includeStacktraces);
        parent::__construct($dateFormat);
    }

    public function includeStacktraces(bool $include = true, ?callable $parser = null): self
    {
        $this->includeStacktraces = $include;
        if ($this->includeStacktraces) {
            $this->allowInlineLineBreaks = true;
            $this->stacktracesParser = $parser;
        }

        return $this;
    }

    public function allowInlineLineBreaks(bool $allow = true): self
    {
        $this->allowInlineLineBreaks = $allow;

        return $this;
    }

    public function ignoreEmptyContextAndExtra(bool $ignore = true): self
    {
        $this->ignoreEmptyContextAndExtra = $ignore;

        return $this;
    }

    /**
     * @inheritDoc
     */
    public function format(LogRecord $record): string
    {
        $vars = parent::format($record);

        $output = $this->format;
        foreach ($vars['extra'] as $var => $val) {
            if (false !== strpos($output, '%extra.'.$var.'%')) {
                $output = str_replace('%extra.'.$var.'%', $this->stringify($val), $output);
                unset($vars['extra'][$var]);
            }
        }

        foreach ($vars['context'] as $var => $val) {
            if (false !== strpos($output, '%context.'.$var.'%')) {
                $output = str_replace('%context.'.$var.'%', $this->stringify($val), $output);
                unset($vars['context'][$var]);
            }
        }

        if ($this->ignoreEmptyContextAndExtra) {
            if (\count($vars['context']) === 0) {
                unset($vars['context']);
                $output = str_replace('%context%', '', $output);
            }

            if (\count($vars['extra']) === 0) {
                unset($vars['extra']);
                $output = str_replace('%extra%', '', $output);
            }
        }

        foreach ($vars as $var => $val) {
            if (false !== strpos($output, '%'.$var.'%')) {
                $output = str_replace('%'.$var.'%', $this->stringify($val), $output);
            }
        }

        // remove leftover %extra.xxx% and %context.xxx% if any
        if (false !== strpos($output, '%')) {
            $output = preg_replace('/%(?:extra|context)\..+?%/', '', $output);
            if (null === $output) {
                $pcreErrorCode = preg_last_error();

                throw new \RuntimeException('Failed to run preg_replace: ' . $pcreErrorCode . ' / ' . Utils::pcreLastErrorMessage($pcreErrorCode));
            }
        }

        return $output;
    }

    public function formatBatch(array $records): string
    {
        $message = '';
        foreach ($records as $record) {
            $message .= $this->format($record);
        }

        return $message;
    }

    /**
     * @param mixed $value
     */
    public function stringify($value): string
    {
        return $this->replaceNewlines($this->convertToString($value));
    }

    protected function normalizeException(\Throwable $e, int $depth = 0): string
    {
        $str = $this->formatException($e);

        if (($previous = $e->getPrevious()) instanceof \Throwable) {
            do {
                $str .= "\n[previous exception] " . $this->formatException($previous);
            } while ($previous = $previous->getPrevious());
        }

        return $str;
    }

    /**
     * @param mixed $data
     */
    protected function convertToString($data): string
    {
        if (null === $data || is_bool($data)) {
            return var_export($data, true);
        }

        if (is_scalar($data)) {
            return (string) $data;
        }

        return $this->toJson($data, true);
    }

    protected function replaceNewlines(string $str): string
    {
        if ($this->allowInlineLineBreaks) {
            if (0 === strpos($str, '{')) {
                return str_replace(['\r', '\n'], ["\r", "\n"], $str);
            }

            return $str;
        }

        return str_replace(["\r\n", "\r", "\n"], ' ', $str);
    }

    private function formatException(\Throwable $e): string
    {
        $str = '[object] (' . Utils::getClass($e) . '(code: ' . $e->getCode();
        if ($e instanceof \SoapFault) {
            if (isset($e->faultcode)) {
                $str .= ' faultcode: ' . $e->faultcode;
            }

            if (isset($e->faultactor)) {
                $str .= ' faultactor: ' . $e->faultactor;
            }

            if (isset($e->detail)) {
                if (is_string($e->detail)) {
                    $str .= ' detail: ' . $e->detail;
                } elseif (is_object($e->detail) || is_array($e->detail)) {
                    $str .= ' detail: ' . $this->toJson($e->detail, true);
                }
            }
        }
        $str .= '): ' . $e->getMessage() . ' at ' . $e->getFile() . ':' . $e->getLine() . ')';

        if ($this->includeStacktraces) {
            $str .= $this->stacktracesParser($e);
        }

        return $str;
    }

    private function stacktracesParser(\Throwable $e): string
    {
        $trace = $e->getTraceAsString();

        if ($this->stacktracesParser) {
            $trace = $this->stacktracesParserCustom($trace);
        }

        return "\n[stacktrace]\n" . $trace . "\n";
    }

    private function stacktracesParserCustom(string $trace): string
    {
        return implode("\n", array_filter(array_map($this->stacktracesParser, explode("\n", $trace))));
    }
}<|MERGE_RESOLUTION|>--- conflicted
+++ resolved
@@ -11,6 +11,7 @@
 
 namespace Monolog\Formatter;
 
+use Closure;
 use Monolog\Utils;
 use Monolog\LogRecord;
 
@@ -26,23 +27,11 @@
 {
     public const SIMPLE_FORMAT = "[%datetime%] %channel%.%level_name%: %message% %context% %extra%\n";
 
-<<<<<<< HEAD
     protected string $format;
     protected bool $allowInlineLineBreaks;
     protected bool $ignoreEmptyContextAndExtra;
     protected bool $includeStacktraces;
-=======
-    /** @var string */
-    protected $format;
-    /** @var bool */
-    protected $allowInlineLineBreaks;
-    /** @var bool */
-    protected $ignoreEmptyContextAndExtra;
-    /** @var bool */
-    protected $includeStacktraces;
-    /** @var ?callable */
-    protected $stacktracesParser;
->>>>>>> 24791897
+    protected Closure|null $stacktracesParser = null;
 
     /**
      * @param string|null $format                The format of the message
@@ -58,7 +47,7 @@
         parent::__construct($dateFormat);
     }
 
-    public function includeStacktraces(bool $include = true, ?callable $parser = null): self
+    public function includeStacktraces(bool $include = true, ?Closure $parser = null): self
     {
         $this->includeStacktraces = $include;
         if ($this->includeStacktraces) {
@@ -229,7 +218,7 @@
     {
         $trace = $e->getTraceAsString();
 
-        if ($this->stacktracesParser) {
+        if ($this->stacktracesParser !== null) {
             $trace = $this->stacktracesParserCustom($trace);
         }
 
