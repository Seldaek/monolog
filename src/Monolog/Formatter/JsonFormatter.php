--- conflicted
+++ resolved
@@ -184,16 +184,12 @@
                 return $data;
             }
 
-<<<<<<< HEAD
             if ($data instanceof Stringable) {
-=======
+                return $data->__toString();
+            }
+
             if (\get_class($data) === '__PHP_Incomplete_Class') {
                 return new \ArrayObject($data);
-            }
-
-            if (method_exists($data, '__toString')) {
->>>>>>> 884aa47a
-                return $data->__toString();
             }
 
             return $data;
