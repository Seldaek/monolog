<?php declare(strict_types=1);

/*
 * This file is part of the Monolog package.
 *
 * (c) Jordi Boggiano <j.boggiano@seld.be>
 *
 * For the full copyright and license information, please view the LICENSE
 * file that was distributed with this source code.
 */

namespace Monolog\Handler;

use Monolog\Test\TestCase;
use PHPUnit\Framework\MockObject\MockObject;

/**
 * @author Alexey Karapetov <alexey@karapetov.com>
 */
class HandlerWrapperTest extends TestCase
{
    private HandlerWrapper $wrapper;

    private HandlerInterface&MockObject $handler;

    public function setUp(): void
    {
        parent::setUp();
        $this->handler = $this->createMock(HandlerInterface::class);
        $this->wrapper = new HandlerWrapper($this->handler);
    }

<<<<<<< HEAD
    public function trueFalseDataProvider(): array
=======
    public function tearDown(): void
    {
        parent::tearDown();

        unset($this->wrapper);
    }

    /**
     * @return array
     */
    public function trueFalseDataProvider()
>>>>>>> bd247659
    {
        return [
            [true],
            [false],
        ];
    }

    /**
     * @param $result
     * @dataProvider trueFalseDataProvider
     */
    public function testIsHandling($result)
    {
        $record = $this->getRecord();
        $this->handler->expects($this->once())
            ->method('isHandling')
            ->with($record)
            ->willReturn($result);

        $this->assertEquals($result, $this->wrapper->isHandling($record));
    }

    /**
     * @param $result
     * @dataProvider trueFalseDataProvider
     */
    public function testHandle($result)
    {
        $record = $this->getRecord();
        $this->handler->expects($this->once())
            ->method('handle')
            ->with($record)
            ->willReturn($result);

        $this->assertEquals($result, $this->wrapper->handle($record));
    }

    /**
     * @param $result
     * @dataProvider trueFalseDataProvider
     */
    public function testHandleBatch($result)
    {
        $records = $this->getMultipleRecords();
        $this->handler->expects($this->once())
            ->method('handleBatch')
            ->with($records);

        $this->wrapper->handleBatch($records);
    }
}<|MERGE_RESOLUTION|>--- conflicted
+++ resolved
@@ -30,9 +30,6 @@
         $this->wrapper = new HandlerWrapper($this->handler);
     }
 
-<<<<<<< HEAD
-    public function trueFalseDataProvider(): array
-=======
     public function tearDown(): void
     {
         parent::tearDown();
@@ -40,11 +37,7 @@
         unset($this->wrapper);
     }
 
-    /**
-     * @return array
-     */
-    public function trueFalseDataProvider()
->>>>>>> bd247659
+    public function trueFalseDataProvider(): array
     {
         return [
             [true],
