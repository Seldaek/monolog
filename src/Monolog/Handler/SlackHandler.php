--- conflicted
+++ resolved
@@ -151,13 +151,8 @@
         }
 
         if ($this->useAttachment) {
-<<<<<<< HEAD
             $attachment = [
-                'fallback' => $record['message'],
-=======
-            $attachment = array(
                 'fallback' => $message,
->>>>>>> ced92841
                 'color'    => $this->getAttachmentColor($record['level']),
                 'fields'   => [],
             ];
@@ -167,13 +162,8 @@
                 $attachment['text'] = $message;
             } else {
                 $attachment['title'] = 'Message';
-<<<<<<< HEAD
-                $attachment['text'] = $record['message'];
+                $attachment['text'] = $message;
                 $attachment['fields'][] = [
-=======
-                $attachment['text'] = $message;
-                $attachment['fields'][] = array(
->>>>>>> ced92841
                     'title' => 'Level',
                     'value' => $record['level_name'],
                     'short' => true,
