--- conflicted
+++ resolved
@@ -114,18 +114,6 @@
 
     public function provideLevelColors()
     {
-<<<<<<< HEAD
-        return [
-            [Logger::DEBUG,    '%23e3e4e6'],   // escaped #e3e4e6
-            [Logger::INFO,     'good'],
-            [Logger::NOTICE,   'good'],
-            [Logger::WARNING,  'warning'],
-            [Logger::ERROR,    'danger'],
-            [Logger::CRITICAL, 'danger'],
-            [Logger::ALERT,    'danger'],
-            [Logger::EMERGENCY,'danger'],
-        ];
-=======
         return array(
             array(Logger::DEBUG,    urlencode(SlackRecord::COLOR_DEFAULT)),
             array(Logger::INFO,     SlackRecord::COLOR_GOOD),
@@ -136,7 +124,6 @@
             array(Logger::ALERT,    SlackRecord::COLOR_DANGER),
             array(Logger::EMERGENCY,SlackRecord::COLOR_DANGER),
         );
->>>>>>> 3d57ab14
     }
 
     private function createHandler($token = 'myToken', $channel = 'channel1', $username = 'Monolog', $useAttachment = true, $iconEmoji = null, $useShortAttachment = false, $includeExtra = false)
