<?php declare(strict_types=1);

/*
 * This file is part of the Monolog package.
 *
 * (c) Jordi Boggiano <j.boggiano@seld.be>
 *
 * For the full copyright and license information, please view the LICENSE
 * file that was distributed with this source code.
 */

namespace Monolog\Handler;

use Monolog\Logger;

/**
 * Used for testing purposes.
 *
 * It records all records and gives you access to them for verification.
 *
 * @author Jordi Boggiano <j.boggiano@seld.be>
 *
 * @method bool hasEmergency($record)
 * @method bool hasAlert($record)
 * @method bool hasCritical($record)
 * @method bool hasError($record)
 * @method bool hasWarning($record)
 * @method bool hasNotice($record)
 * @method bool hasInfo($record)
 * @method bool hasDebug($record)
 *
 * @method bool hasEmergencyRecords()
 * @method bool hasAlertRecords()
 * @method bool hasCriticalRecords()
 * @method bool hasErrorRecords()
 * @method bool hasWarningRecords()
 * @method bool hasNoticeRecords()
 * @method bool hasInfoRecords()
 * @method bool hasDebugRecords()
 *
 * @method bool hasEmergencyThatContains($message)
 * @method bool hasAlertThatContains($message)
 * @method bool hasCriticalThatContains($message)
 * @method bool hasErrorThatContains($message)
 * @method bool hasWarningThatContains($message)
 * @method bool hasNoticeThatContains($message)
 * @method bool hasInfoThatContains($message)
 * @method bool hasDebugThatContains($message)
 *
 * @method bool hasEmergencyThatMatches($message)
 * @method bool hasAlertThatMatches($message)
 * @method bool hasCriticalThatMatches($message)
 * @method bool hasErrorThatMatches($message)
 * @method bool hasWarningThatMatches($message)
 * @method bool hasNoticeThatMatches($message)
 * @method bool hasInfoThatMatches($message)
 * @method bool hasDebugThatMatches($message)
 *
 * @method bool hasEmergencyThatPasses($message)
 * @method bool hasAlertThatPasses($message)
 * @method bool hasCriticalThatPasses($message)
 * @method bool hasErrorThatPasses($message)
 * @method bool hasWarningThatPasses($message)
 * @method bool hasNoticeThatPasses($message)
 * @method bool hasInfoThatPasses($message)
 * @method bool hasDebugThatPasses($message)
 */
class TestHandler extends AbstractProcessingHandler
{
<<<<<<< HEAD
    protected $records = [];
    protected $recordsByLevel = [];
=======
    protected $records = array();
    protected $recordsByLevel = array();
    private $skipReset = false;
>>>>>>> a335f6f1

    public function getRecords()
    {
        return $this->records;
    }

    public function clear()
    {
        $this->records = [];
        $this->recordsByLevel = [];
    }

<<<<<<< HEAD
    /**
     * @param string|int $level Logging level value or name
     */
    public function hasRecords($level): bool
=======
    public function reset()
    {
        if (!$this->skipReset) {
            $this->clear();
        }
    }

    public function setSkipReset($skipReset)
    {
        $this->skipReset = $skipReset;
    }

    public function hasRecords($level)
>>>>>>> a335f6f1
    {
        return isset($this->recordsByLevel[Logger::toMonologLevel($level)]);
    }

    /**
     * @param string|array $record Either a message string or an array containing message and optionally context keys that will be checked against all records
     * @param string|int   $level  Logging level value or name
     */
    public function hasRecord($record, $level): bool
    {
        if (is_string($record)) {
            $record = array('message' => $record);
        }

        return $this->hasRecordThatPasses(function ($rec) use ($record) {
            if ($rec['message'] !== $record['message']) {
                return false;
            }
            if (isset($record['context']) && $rec['context'] !== $record['context']) {
                return false;
            }

            return true;
        }, $level);
    }

    /**
     * @param string|int $level Logging level value or name
     */
    public function hasRecordThatContains(string $message, $level): bool
    {
        return $this->hasRecordThatPasses(function ($rec) use ($message) {
            return strpos($rec['message'], $message) !== false;
        }, $level);
    }

    /**
     * @param string|int $level Logging level value or name
     */
    public function hasRecordThatMatches(string $regex, $level): bool
    {
        return $this->hasRecordThatPasses(function ($rec) use ($regex) {
            return preg_match($regex, $rec['message']) > 0;
        }, $level);
    }

    /**
     * @param string|int $level Logging level value or name
     */
    public function hasRecordThatPasses(callable $predicate, $level)
    {
        $level = Logger::toMonologLevel($level);

        if (!isset($this->recordsByLevel[$level])) {
            return false;
        }

        foreach ($this->recordsByLevel[$level] as $i => $rec) {
            if (call_user_func($predicate, $rec, $i)) {
                return true;
            }
        }

        return false;
    }

    /**
     * {@inheritdoc}
     */
    protected function write(array $record): void
    {
        $this->recordsByLevel[$record['level']][] = $record;
        $this->records[] = $record;
    }

    public function __call($method, $args)
    {
        if (preg_match('/(.*)(Debug|Info|Notice|Warning|Error|Critical|Alert|Emergency)(.*)/', $method, $matches) > 0) {
            $genericMethod = $matches[1] . ('Records' !== $matches[3] ? 'Record' : '') . $matches[3];
            $level = constant('Monolog\Logger::' . strtoupper($matches[2]));
            if (method_exists($this, $genericMethod)) {
                $args[] = $level;

                return call_user_func_array([$this, $genericMethod], $args);
            }
        }

        throw new \BadMethodCallException('Call to undefined method ' . get_class($this) . '::' . $method . '()');
    }
}<|MERGE_RESOLUTION|>--- conflicted
+++ resolved
@@ -67,14 +67,9 @@
  */
 class TestHandler extends AbstractProcessingHandler
 {
-<<<<<<< HEAD
     protected $records = [];
     protected $recordsByLevel = [];
-=======
-    protected $records = array();
-    protected $recordsByLevel = array();
     private $skipReset = false;
->>>>>>> a335f6f1
 
     public function getRecords()
     {
@@ -87,12 +82,6 @@
         $this->recordsByLevel = [];
     }
 
-<<<<<<< HEAD
-    /**
-     * @param string|int $level Logging level value or name
-     */
-    public function hasRecords($level): bool
-=======
     public function reset()
     {
         if (!$this->skipReset) {
@@ -100,13 +89,15 @@
         }
     }
 
-    public function setSkipReset($skipReset)
+    public function setSkipReset(bool $skipReset)
     {
         $this->skipReset = $skipReset;
     }
 
-    public function hasRecords($level)
->>>>>>> a335f6f1
+    /**
+     * @param string|int $level Logging level value or name
+     */
+    public function hasRecords($level): bool
     {
         return isset($this->recordsByLevel[Logger::toMonologLevel($level)]);
     }
