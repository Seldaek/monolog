--- conflicted
+++ resolved
@@ -144,7 +144,6 @@
         $this->assertContextContainsFormattedException($formattedThrowable, $message);
     }
 
-<<<<<<< HEAD
     public function testMaxNormalizeDepth()
     {
         $formatter = new JsonFormatter(JsonFormatter::BATCH_MODE_JSON, true);
@@ -184,14 +183,14 @@
             '{"level_name":"CRITICAL","channel":"core","...":"Over 2 items (6 total), aborting normalization"}'."\n",
             $message
         );
-=======
+    }
+
     public function testDefFormatWithResource()
     {
         $formatter = new JsonFormatter(JsonFormatter::BATCH_MODE_JSON, false);
         $record = $this->getRecord();
-        $record['context'] = array('field_resource' => curl_init());
-        $this->assertEquals('{"message":"test","context":{"field_resource":"[resource] (curl)"},"level":300,"level_name":"WARNING","channel":"test","datetime":'.json_encode($record['datetime']).',"extra":[]}', $formatter->format($record));
->>>>>>> 9621075c
+        $record['context'] = ['field_resource' => curl_init()];
+        $this->assertEquals('{"message":"test","context":{"field_resource":"[resource(curl)]"},"level":300,"level_name":"WARNING","channel":"test","datetime":"'.$record['datetime']->format('Y-m-d\TH:i:s.uP').'","extra":{}}', $formatter->format($record));
     }
 
     /**
