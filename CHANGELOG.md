<<<<<<< HEAD
### 2.1.0 (2020-05-22)

  * Added `JSON_INVALID_UTF8_SUBSTITUTE` to default json flags, so that invalid UTF8 characters now get converted to [�](https://en.wikipedia.org/wiki/Specials_(Unicode_block)#Replacement_character) instead of being converted from ISO-8859-15 to UTF8 as it was before, which was hardly a comprehensive solution
  * Added `$ignoreEmptyContextAndExtra` option to JsonFormatter to skip empty context/extra entirely from the output
  * Added `$parseMode`, `$disableWebPagePreview` and `$disableNotification` options to TelegramBotHandler
  * Added tentative support for PHP 8
  * NormalizerFormatter::addJsonEncodeOption and removeJsonEncodeOption are now public to allow modifying default json flags
  * Fixed GitProcessor type error when there is no git repo present
  * Fixed normalization of SoapFault objects containing deeply nested objects as "detail"
  * Fixed support for relative paths in RotatingFileHandler

### 2.0.2 (2019-12-20)

  * Fixed ElasticsearchHandler swallowing exceptions details when failing to index log records
  * Fixed normalization of SoapFault objects containing non-strings as "detail" in LineFormatter
  * Fixed formatting of resources in JsonFormatter
  * Fixed RedisHandler failing to use MULTI properly when passed a proxied Redis instance (e.g. in Symfony with lazy services)
  * Fixed FilterHandler triggering a notice when handleBatch was filtering all records passed to it
  * Fixed Turkish locale messing up the conversion of level names to their constant values

### 2.0.1 (2019-11-13)

  * Fixed normalization of Traversables to avoid traversing them as not all of them are rewindable
  * Fixed setFormatter/getFormatter to forward to the nested handler in FilterHandler, FingersCrossedHandler, BufferHandler, OverflowHandler and SamplingHandler
  * Fixed BrowserConsoleHandler formatting when using multiple styles
  * Fixed normalization of exception codes to be always integers even for PDOException which have them as numeric strings
  * Fixed normalization of SoapFault objects containing non-strings as "detail"
  * Fixed json encoding across all handlers to always attempt recovery of non-UTF-8 strings instead of failing the whole encoding
  * Fixed ChromePHPHandler to avoid sending more data than latest Chrome versions allow in headers (4KB down from 256KB).
  * Fixed type error in BrowserConsoleHandler when the context array of log records was not associative.

### 2.0.0 (2019-08-30)

  * BC Break: This is a major release, see [UPGRADE.md](UPGRADE.md) for details if you are coming from a 1.x release
  * BC Break: Logger methods log/debug/info/notice/warning/error/critical/alert/emergency now have explicit void return types
  * Added FallbackGroupHandler which works like the WhatFailureGroupHandler but stops dispatching log records as soon as one handler accepted it
  * Fixed support for UTF-8 when cutting strings to avoid cutting a multibyte-character in half
  * Fixed normalizers handling of exception backtraces to avoid serializing arguments in some cases
  * Fixed date timezone handling in SyslogUdpHandler

### 2.0.0-beta2 (2019-07-06)

  * BC Break: This is a major release, see [UPGRADE.md](UPGRADE.md) for details if you are coming from a 1.x release
  * BC Break: PHP 7.2 is now the minimum required PHP version.
  * BC Break: Removed SlackbotHandler, RavenHandler and HipChatHandler, see [UPGRADE.md](UPGRADE.md) for details
  * Added OverflowHandler which will only flush log records to its nested handler when reaching a certain amount of logs (i.e. only pass through when things go really bad)
  * Added TelegramBotHandler to log records to a [Telegram](https://core.telegram.org/bots/api) bot account
  * Added support for JsonSerializable when normalizing exceptions
  * Added support for RFC3164 (outdated BSD syslog protocol) to SyslogUdpHandler
  * Added SoapFault details to formatted exceptions
  * Fixed DeduplicationHandler silently failing to start when file could not be opened
  * Fixed issue in GroupHandler and WhatFailureGroupHandler where setting multiple processors would duplicate records
  * Fixed GelfFormatter losing some data when one attachment was too long
  * Fixed issue in SignalHandler restarting syscalls functionality
  * Improved performance of LogglyHandler when sending multiple logs in a single request

### 2.0.0-beta1 (2018-12-08)

  * BC Break: This is a major release, see [UPGRADE.md](UPGRADE.md) for details if you are coming from a 1.x release
  * BC Break: PHP 7.1 is now the minimum required PHP version.
  * BC Break: Quite a few interface changes, only relevant if you implemented your own handlers/processors/formatters
  * BC Break: Removed non-PSR-3 methods to add records, all the `add*` (e.g. `addWarning`) methods as well as `emerg`, `crit`, `err` and `warn`
  * BC Break: The record timezone is now set per Logger instance and not statically anymore
  * BC Break: There is no more default handler configured on empty Logger instances
  * BC Break: ElasticSearchHandler renamed to ElasticaHandler
  * BC Break: Various handler-specific breaks, see [UPGRADE.md](UPGRADE.md) for details
  * Added scalar type hints and return hints in all the places it was possible. Switched strict_types on for more reliability.
  * Added DateTimeImmutable support, all record datetime are now immutable, and will toString/json serialize with the correct date format, including microseconds (unless disabled)
  * Added timezone and microseconds to the default date format
  * Added SendGridHandler to use the SendGrid API to send emails
  * Added LogmaticHandler to use the Logmatic.io API to store log records
  * Added SqsHandler to send log records to an AWS SQS queue
  * Added ElasticsearchHandler to send records via the official ES library. Elastica users should now use ElasticaHandler instead of ElasticSearchHandler
  * Added NoopHandler which is similar to the NullHandle but does not prevent the bubbling of log records to handlers further down the configuration, useful for temporarily disabling a handler in configuration files
  * Added ProcessHandler to write log output to the STDIN of a given process
  * Added HostnameProcessor that adds the machine's hostname to log records
  * Added a `$dateFormat` option to the PsrLogMessageProcessor which lets you format DateTime instances nicely
  * Added support for the PHP 7.x `mongodb` extension in the MongoDBHandler
  * Fixed many minor issues in various handlers, and probably added a few regressions too
=======
### 1.25.5 (2020-07-23)

  * Fixed array access on null in RavenHandler
  * Fixed unique_id in WebProcessor not being disableable
>>>>>>> 1817faad

### 1.25.4 (2020-05-22)

  * Fixed GitProcessor type error when there is no git repo present
  * Fixed normalization of SoapFault objects containing deeply nested objects as "detail"
  * Fixed support for relative paths in RotatingFileHandler

### 1.25.3 (2019-12-20)

  * Fixed formatting of resources in JsonFormatter
  * Fixed RedisHandler failing to use MULTI properly when passed a proxied Redis instance (e.g. in Symfony with lazy services)
  * Fixed FilterHandler triggering a notice when handleBatch was filtering all records passed to it
  * Fixed Turkish locale messing up the conversion of level names to their constant values

### 1.25.2 (2019-11-13)

  * Fixed normalization of Traversables to avoid traversing them as not all of them are rewindable
  * Fixed setFormatter/getFormatter to forward to the nested handler in FilterHandler, FingersCrossedHandler, BufferHandler and SamplingHandler
  * Fixed BrowserConsoleHandler formatting when using multiple styles
  * Fixed normalization of exception codes to be always integers even for PDOException which have them as numeric strings
  * Fixed normalization of SoapFault objects containing non-strings as "detail"
  * Fixed json encoding across all handlers to always attempt recovery of non-UTF-8 strings instead of failing the whole encoding

### 1.25.1 (2019-09-06)

  * Fixed forward-compatible interfaces to be compatible with Monolog 1.x too.

### 1.25.0 (2019-09-06)

  * Deprecated SlackbotHandler, use SlackWebhookHandler or SlackHandler instead
  * Deprecated RavenHandler, use sentry/sentry 2.x and their Sentry\Monolog\Handler instead
  * Deprecated HipChatHandler, migrate to Slack and use SlackWebhookHandler or SlackHandler instead
  * Added forward-compatible interfaces and traits FormattableHandlerInterface, FormattableHandlerTrait, ProcessableHandlerInterface, ProcessableHandlerTrait. If you use modern PHP and want to make code compatible with Monolog 1 and 2 this can help. You will have to require at least Monolog 1.25 though.
  * Added support for RFC3164 (outdated BSD syslog protocol) to SyslogUdpHandler
  * Fixed issue in GroupHandler and WhatFailureGroupHandler where setting multiple processors would duplicate records
  * Fixed issue in SignalHandler restarting syscalls functionality
  * Fixed normalizers handling of exception backtraces to avoid serializing arguments in some cases
  * Fixed ZendMonitorHandler to work with the latest Zend Server versions
  * Fixed ChromePHPHandler to avoid sending more data than latest Chrome versions allow in headers (4KB down from 256KB).

### 1.24.0 (2018-11-05)

  * BC Notice: If you are extending any of the Monolog's Formatters' `normalize` method, make sure you add the new `$depth = 0` argument to your function signature to avoid strict PHP warnings.
  * Added a `ResettableInterface` in order to reset/reset/clear/flush handlers and processors
  * Added a `ProcessorInterface` as an optional way to label a class as being a processor (mostly useful for autowiring dependency containers)
  * Added a way to log signals being received using Monolog\SignalHandler
  * Added ability to customize error handling at the Logger level using Logger::setExceptionHandler
  * Added InsightOpsHandler to migrate users of the LogEntriesHandler
  * Added protection to NormalizerFormatter against circular and very deep structures, it now stops normalizing at a depth of 9
  * Added capture of stack traces to ErrorHandler when logging PHP errors
  * Added RavenHandler support for a `contexts` context or extra key to forward that to Sentry's contexts
  * Added forwarding of context info to FluentdFormatter
  * Added SocketHandler::setChunkSize to override the default chunk size in case you must send large log lines to rsyslog for example
  * Added ability to extend/override BrowserConsoleHandler
  * Added SlackWebhookHandler::getWebhookUrl and SlackHandler::getToken to enable class extensibility
  * Added SwiftMailerHandler::getSubjectFormatter to enable class extensibility
  * Dropped official support for HHVM in test builds
  * Fixed normalization of exception traces when call_user_func is used to avoid serializing objects and the data they contain
  * Fixed naming of fields in Slack handler, all field names are now capitalized in all cases
  * Fixed HipChatHandler bug where slack dropped messages randomly
  * Fixed normalization of objects in Slack handlers
  * Fixed support for PHP7's Throwable in NewRelicHandler
  * Fixed race bug when StreamHandler sometimes incorrectly reported it failed to create a directory
  * Fixed table row styling issues in HtmlFormatter
  * Fixed RavenHandler dropping the message when logging exception
  * Fixed WhatFailureGroupHandler skipping processors when using handleBatch
    and implement it where possible
  * Fixed display of anonymous class names

### 1.23.0 (2017-06-19)

  * Improved SyslogUdpHandler's support for RFC5424 and added optional `$ident` argument
  * Fixed GelfHandler truncation to be per field and not per message
  * Fixed compatibility issue with PHP <5.3.6
  * Fixed support for headless Chrome in ChromePHPHandler
  * Fixed support for latest Aws SDK in DynamoDbHandler
  * Fixed support for SwiftMailer 6.0+ in SwiftMailerHandler

### 1.22.1 (2017-03-13)

  * Fixed lots of minor issues in the new Slack integrations
  * Fixed support for allowInlineLineBreaks in LineFormatter when formatting exception backtraces

### 1.22.0 (2016-11-26)

  * Added SlackbotHandler and SlackWebhookHandler to set up Slack integration more easily
  * Added MercurialProcessor to add mercurial revision and branch names to log records
  * Added support for AWS SDK v3 in DynamoDbHandler
  * Fixed fatal errors occurring when normalizing generators that have been fully consumed
  * Fixed RollbarHandler to include a level (rollbar level), monolog_level (original name), channel and datetime (unix)
  * Fixed RollbarHandler not flushing records automatically, calling close() explicitly is not necessary anymore
  * Fixed SyslogUdpHandler to avoid sending empty frames
  * Fixed a few PHP 7.0 and 7.1 compatibility issues

### 1.21.0 (2016-07-29)

  * Break: Reverted the addition of $context when the ErrorHandler handles regular php errors from 1.20.0 as it was causing issues
  * Added support for more formats in RotatingFileHandler::setFilenameFormat as long as they have Y, m and d in order
  * Added ability to format the main line of text the SlackHandler sends by explicitly setting a formatter on the handler
  * Added information about SoapFault instances in NormalizerFormatter
  * Added $handleOnlyReportedErrors option on ErrorHandler::registerErrorHandler (default true) to allow logging of all errors no matter the error_reporting level

### 1.20.0 (2016-07-02)

  * Added FingersCrossedHandler::activate() to manually trigger the handler regardless of the activation policy
  * Added StreamHandler::getUrl to retrieve the stream's URL
  * Added ability to override addRow/addTitle in HtmlFormatter
  * Added the $context to context information when the ErrorHandler handles a regular php error
  * Deprecated RotatingFileHandler::setFilenameFormat to only support 3 formats: Y, Y-m and Y-m-d
  * Fixed WhatFailureGroupHandler to work with PHP7 throwables
  * Fixed a few minor bugs

### 1.19.0 (2016-04-12)

  * Break: StreamHandler will not close streams automatically that it does not own. If you pass in a stream (not a path/url), then it will not close it for you. You can retrieve those using getStream() if needed
  * Added DeduplicationHandler to remove duplicate records from notifications across multiple requests, useful for email or other notifications on errors
  * Added ability to use `%message%` and other LineFormatter replacements in the subject line of emails sent with NativeMailHandler and SwiftMailerHandler
  * Fixed HipChatHandler handling of long messages

### 1.18.2 (2016-04-02)

  * Fixed ElasticaFormatter to use more precise dates
  * Fixed GelfMessageFormatter sending too long messages

### 1.18.1 (2016-03-13)

  * Fixed SlackHandler bug where slack dropped messages randomly
  * Fixed RedisHandler issue when using with the PHPRedis extension
  * Fixed AmqpHandler content-type being incorrectly set when using with the AMQP extension
  * Fixed BrowserConsoleHandler regression

### 1.18.0 (2016-03-01)

  * Added optional reduction of timestamp precision via `Logger->useMicrosecondTimestamps(false)`, disabling it gets you a bit of performance boost but reduces the precision to the second instead of microsecond
  * Added possibility to skip some extra stack frames in IntrospectionProcessor if you have some library wrapping Monolog that is always adding frames
  * Added `Logger->withName` to clone a logger (keeping all handlers) with a new name
  * Added FluentdFormatter for the Fluentd unix socket protocol
  * Added HandlerWrapper base class to ease the creation of handler wrappers, just extend it and override as needed
  * Added support for replacing context sub-keys using `%context.*%` in LineFormatter
  * Added support for `payload` context value in RollbarHandler
  * Added setRelease to RavenHandler to describe the application version, sent with every log
  * Added support for `fingerprint` context value in RavenHandler
  * Fixed JSON encoding errors that would gobble up the whole log record, we now handle those more gracefully by dropping chars as needed
  * Fixed write timeouts in SocketHandler and derivatives, set to 10sec by default, lower it with `setWritingTimeout()`
  * Fixed PHP7 compatibility with regard to Exception/Throwable handling in a few places

### 1.17.2 (2015-10-14)

  * Fixed ErrorHandler compatibility with non-Monolog PSR-3 loggers
  * Fixed SlackHandler handling to use slack functionalities better
  * Fixed SwiftMailerHandler bug when sending multiple emails they all had the same id
  * Fixed 5.3 compatibility regression

### 1.17.1 (2015-08-31)

  * Fixed RollbarHandler triggering PHP notices

### 1.17.0 (2015-08-30)

  * Added support for `checksum` and `release` context/extra values in RavenHandler
  * Added better support for exceptions in RollbarHandler
  * Added UidProcessor::getUid
  * Added support for showing the resource type in NormalizedFormatter
  * Fixed IntrospectionProcessor triggering PHP notices

### 1.16.0 (2015-08-09)

  * Added IFTTTHandler to notify ifttt.com triggers
  * Added Logger::setHandlers() to allow setting/replacing all handlers
  * Added $capSize in RedisHandler to cap the log size
  * Fixed StreamHandler creation of directory to only trigger when the first log write happens
  * Fixed bug in the handling of curl failures
  * Fixed duplicate logging of fatal errors when both error and fatal error handlers are registered in monolog's ErrorHandler
  * Fixed missing fatal errors records with handlers that need to be closed to flush log records
  * Fixed TagProcessor::addTags support for associative arrays

### 1.15.0 (2015-07-12)

  * Added addTags and setTags methods to change a TagProcessor
  * Added automatic creation of directories if they are missing for a StreamHandler to open a log file
  * Added retry functionality to Loggly, Cube and Mandrill handlers so they retry up to 5 times in case of network failure
  * Fixed process exit code being incorrectly reset to 0 if ErrorHandler::registerExceptionHandler was used
  * Fixed HTML/JS escaping in BrowserConsoleHandler
  * Fixed JSON encoding errors being silently suppressed (PHP 5.5+ only)

### 1.14.0 (2015-06-19)

  * Added PHPConsoleHandler to send record to Chrome's PHP Console extension and library
  * Added support for objects implementing __toString in the NormalizerFormatter
  * Added support for HipChat's v2 API in HipChatHandler
  * Added Logger::setTimezone() to initialize the timezone monolog should use in case date.timezone isn't correct for your app
  * Added an option to send formatted message instead of the raw record on PushoverHandler via ->useFormattedMessage(true)
  * Fixed curl errors being silently suppressed

### 1.13.1 (2015-03-09)

  * Fixed regression in HipChat requiring a new token to be created

### 1.13.0 (2015-03-05)

  * Added Registry::hasLogger to check for the presence of a logger instance
  * Added context.user support to RavenHandler
  * Added HipChat API v2 support in the HipChatHandler
  * Added NativeMailerHandler::addParameter to pass params to the mail() process
  * Added context data to SlackHandler when $includeContextAndExtra is true
  * Added ability to customize the Swift_Message per-email in SwiftMailerHandler
  * Fixed SwiftMailerHandler to lazily create message instances if a callback is provided
  * Fixed serialization of INF and NaN values in Normalizer and LineFormatter

### 1.12.0 (2014-12-29)

  * Break: HandlerInterface::isHandling now receives a partial record containing only a level key. This was always the intent and does not break any Monolog handler but is strictly speaking a BC break and you should check if you relied on any other field in your own handlers.
  * Added PsrHandler to forward records to another PSR-3 logger
  * Added SamplingHandler to wrap around a handler and include only every Nth record
  * Added MongoDBFormatter to support better storage with MongoDBHandler (it must be enabled manually for now)
  * Added exception codes in the output of most formatters
  * Added LineFormatter::includeStacktraces to enable exception stack traces in logs (uses more than one line)
  * Added $useShortAttachment to SlackHandler to minify attachment size and $includeExtra to append extra data
  * Added $host to HipChatHandler for users of private instances
  * Added $transactionName to NewRelicHandler and support for a transaction_name context value
  * Fixed MandrillHandler to avoid outputting API call responses
  * Fixed some non-standard behaviors in SyslogUdpHandler

### 1.11.0 (2014-09-30)

  * Break: The NewRelicHandler extra and context data are now prefixed with extra_ and context_ to avoid clashes. Watch out if you have scripts reading those from the API and rely on names
  * Added WhatFailureGroupHandler to suppress any exception coming from the wrapped handlers and avoid chain failures if a logging service fails
  * Added MandrillHandler to send emails via the Mandrillapp.com API
  * Added SlackHandler to log records to a Slack.com account
  * Added FleepHookHandler to log records to a Fleep.io account
  * Added LogglyHandler::addTag to allow adding tags to an existing handler
  * Added $ignoreEmptyContextAndExtra to LineFormatter to avoid empty [] at the end
  * Added $useLocking to StreamHandler and RotatingFileHandler to enable flock() while writing
  * Added support for PhpAmqpLib in the AmqpHandler
  * Added FingersCrossedHandler::clear and BufferHandler::clear to reset them between batches in long running jobs
  * Added support for adding extra fields from $_SERVER in the WebProcessor
  * Fixed support for non-string values in PrsLogMessageProcessor
  * Fixed SwiftMailer messages being sent with the wrong date in long running scripts
  * Fixed minor PHP 5.6 compatibility issues
  * Fixed BufferHandler::close being called twice

### 1.10.0 (2014-06-04)

  * Added Logger::getHandlers() and Logger::getProcessors() methods
  * Added $passthruLevel argument to FingersCrossedHandler to let it always pass some records through even if the trigger level is not reached
  * Added support for extra data in NewRelicHandler
  * Added $expandNewlines flag to the ErrorLogHandler to create multiple log entries when a message has multiple lines

### 1.9.1 (2014-04-24)

  * Fixed regression in RotatingFileHandler file permissions
  * Fixed initialization of the BufferHandler to make sure it gets flushed after receiving records
  * Fixed ChromePHPHandler and FirePHPHandler's activation strategies to be more conservative

### 1.9.0 (2014-04-20)

  * Added LogEntriesHandler to send logs to a LogEntries account
  * Added $filePermissions to tweak file mode on StreamHandler and RotatingFileHandler
  * Added $useFormatting flag to MemoryProcessor to make it send raw data in bytes
  * Added support for table formatting in FirePHPHandler via the table context key
  * Added a TagProcessor to add tags to records, and support for tags in RavenHandler
  * Added $appendNewline flag to the JsonFormatter to enable using it when logging to files
  * Added sound support to the PushoverHandler
  * Fixed multi-threading support in StreamHandler
  * Fixed empty headers issue when ChromePHPHandler received no records
  * Fixed default format of the ErrorLogHandler

### 1.8.0 (2014-03-23)

  * Break: the LineFormatter now strips newlines by default because this was a bug, set $allowInlineLineBreaks to true if you need them
  * Added BrowserConsoleHandler to send logs to any browser's console via console.log() injection in the output
  * Added FilterHandler to filter records and only allow those of a given list of levels through to the wrapped handler
  * Added FlowdockHandler to send logs to a Flowdock account
  * Added RollbarHandler to send logs to a Rollbar account
  * Added HtmlFormatter to send prettier log emails with colors for each log level
  * Added GitProcessor to add the current branch/commit to extra record data
  * Added a Monolog\Registry class to allow easier global access to pre-configured loggers
  * Added support for the new official graylog2/gelf-php lib for GelfHandler, upgrade if you can by replacing the mlehner/gelf-php requirement
  * Added support for HHVM
  * Added support for Loggly batch uploads
  * Added support for tweaking the content type and encoding in NativeMailerHandler
  * Added $skipClassesPartials to tweak the ignored classes in the IntrospectionProcessor
  * Fixed batch request support in GelfHandler

### 1.7.0 (2013-11-14)

  * Added ElasticSearchHandler to send logs to an Elastic Search server
  * Added DynamoDbHandler and ScalarFormatter to send logs to Amazon's Dynamo DB
  * Added SyslogUdpHandler to send logs to a remote syslogd server
  * Added LogglyHandler to send logs to a Loggly account
  * Added $level to IntrospectionProcessor so it only adds backtraces when needed
  * Added $version to LogstashFormatter to allow using the new v1 Logstash format
  * Added $appName to NewRelicHandler
  * Added configuration of Pushover notification retries/expiry
  * Added $maxColumnWidth to NativeMailerHandler to change the 70 chars default
  * Added chainability to most setters for all handlers
  * Fixed RavenHandler batch processing so it takes the message from the record with highest priority
  * Fixed HipChatHandler batch processing so it sends all messages at once
  * Fixed issues with eAccelerator
  * Fixed and improved many small things

### 1.6.0 (2013-07-29)

  * Added HipChatHandler to send logs to a HipChat chat room
  * Added ErrorLogHandler to send logs to PHP's error_log function
  * Added NewRelicHandler to send logs to NewRelic's service
  * Added Monolog\ErrorHandler helper class to register a Logger as exception/error/fatal handler
  * Added ChannelLevelActivationStrategy for the FingersCrossedHandler to customize levels by channel
  * Added stack traces output when normalizing exceptions (json output & co)
  * Added Monolog\Logger::API constant (currently 1)
  * Added support for ChromePHP's v4.0 extension
  * Added support for message priorities in PushoverHandler, see $highPriorityLevel and $emergencyLevel
  * Added support for sending messages to multiple users at once with the PushoverHandler
  * Fixed RavenHandler's support for batch sending of messages (when behind a Buffer or FingersCrossedHandler)
  * Fixed normalization of Traversables with very large data sets, only the first 1000 items are shown now
  * Fixed issue in RotatingFileHandler when an open_basedir restriction is active
  * Fixed minor issues in RavenHandler and bumped the API to Raven 0.5.0
  * Fixed SyslogHandler issue when many were used concurrently with different facilities

### 1.5.0 (2013-04-23)

  * Added ProcessIdProcessor to inject the PID in log records
  * Added UidProcessor to inject a unique identifier to all log records of one request/run
  * Added support for previous exceptions in the LineFormatter exception serialization
  * Added Monolog\Logger::getLevels() to get all available levels
  * Fixed ChromePHPHandler so it avoids sending headers larger than Chrome can handle

### 1.4.1 (2013-04-01)

  * Fixed exception formatting in the LineFormatter to be more minimalistic
  * Fixed RavenHandler's handling of context/extra data, requires Raven client >0.1.0
  * Fixed log rotation in RotatingFileHandler to work with long running scripts spanning multiple days
  * Fixed WebProcessor array access so it checks for data presence
  * Fixed Buffer, Group and FingersCrossed handlers to make use of their processors

### 1.4.0 (2013-02-13)

  * Added RedisHandler to log to Redis via the Predis library or the phpredis extension
  * Added ZendMonitorHandler to log to the Zend Server monitor
  * Added the possibility to pass arrays of handlers and processors directly in the Logger constructor
  * Added `$useSSL` option to the PushoverHandler which is enabled by default
  * Fixed ChromePHPHandler and FirePHPHandler issue when multiple instances are used simultaneously
  * Fixed header injection capability in the NativeMailHandler

### 1.3.1 (2013-01-11)

  * Fixed LogstashFormatter to be usable with stream handlers
  * Fixed GelfMessageFormatter levels on Windows

### 1.3.0 (2013-01-08)

  * Added PSR-3 compliance, the `Monolog\Logger` class is now an instance of `Psr\Log\LoggerInterface`
  * Added PsrLogMessageProcessor that you can selectively enable for full PSR-3 compliance
  * Added LogstashFormatter (combine with SocketHandler or StreamHandler to send logs to Logstash)
  * Added PushoverHandler to send mobile notifications
  * Added CouchDBHandler and DoctrineCouchDBHandler
  * Added RavenHandler to send data to Sentry servers
  * Added support for the new MongoClient class in MongoDBHandler
  * Added microsecond precision to log records' timestamps
  * Added `$flushOnOverflow` param to BufferHandler to flush by batches instead of losing
    the oldest entries
  * Fixed normalization of objects with cyclic references

### 1.2.1 (2012-08-29)

  * Added new $logopts arg to SyslogHandler to provide custom openlog options
  * Fixed fatal error in SyslogHandler

### 1.2.0 (2012-08-18)

  * Added AmqpHandler (for use with AMQP servers)
  * Added CubeHandler
  * Added NativeMailerHandler::addHeader() to send custom headers in mails
  * Added the possibility to specify more than one recipient in NativeMailerHandler
  * Added the possibility to specify float timeouts in SocketHandler
  * Added NOTICE and EMERGENCY levels to conform with RFC 5424
  * Fixed the log records to use the php default timezone instead of UTC
  * Fixed BufferHandler not being flushed properly on PHP fatal errors
  * Fixed normalization of exotic resource types
  * Fixed the default format of the SyslogHandler to avoid duplicating datetimes in syslog

### 1.1.0 (2012-04-23)

  * Added Monolog\Logger::isHandling() to check if a handler will
    handle the given log level
  * Added ChromePHPHandler
  * Added MongoDBHandler
  * Added GelfHandler (for use with Graylog2 servers)
  * Added SocketHandler (for use with syslog-ng for example)
  * Added NormalizerFormatter
  * Added the possibility to change the activation strategy of the FingersCrossedHandler
  * Added possibility to show microseconds in logs
  * Added `server` and `referer` to WebProcessor output

### 1.0.2 (2011-10-24)

  * Fixed bug in IE with large response headers and FirePHPHandler

### 1.0.1 (2011-08-25)

  * Added MemoryPeakUsageProcessor and MemoryUsageProcessor
  * Added Monolog\Logger::getName() to get a logger's channel name

### 1.0.0 (2011-07-06)

  * Added IntrospectionProcessor to get info from where the logger was called
  * Fixed WebProcessor in CLI

### 1.0.0-RC1 (2011-07-01)

  * Initial release<|MERGE_RESOLUTION|>--- conflicted
+++ resolved
@@ -1,4 +1,3 @@
-<<<<<<< HEAD
 ### 2.1.0 (2020-05-22)
 
   * Added `JSON_INVALID_UTF8_SUBSTITUTE` to default json flags, so that invalid UTF8 characters now get converted to [�](https://en.wikipedia.org/wiki/Specials_(Unicode_block)#Replacement_character) instead of being converted from ISO-8859-15 to UTF8 as it was before, which was hardly a comprehensive solution
@@ -78,12 +77,11 @@
   * Added a `$dateFormat` option to the PsrLogMessageProcessor which lets you format DateTime instances nicely
   * Added support for the PHP 7.x `mongodb` extension in the MongoDBHandler
   * Fixed many minor issues in various handlers, and probably added a few regressions too
-=======
+
 ### 1.25.5 (2020-07-23)
 
   * Fixed array access on null in RavenHandler
   * Fixed unique_id in WebProcessor not being disableable
->>>>>>> 1817faad
 
 ### 1.25.4 (2020-05-22)
 
