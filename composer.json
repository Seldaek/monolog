--- conflicted
+++ resolved
@@ -26,20 +26,11 @@
         "guzzlehttp/psr7": "^2.2",
         "mongodb/mongodb": "^1.8",
         "php-amqplib/php-amqplib": "~2.4 || ^3",
-<<<<<<< HEAD
-        "php-console/php-console": "^3.1.3",
         "phpstan/phpstan": "^1.4",
         "phpstan/phpstan-deprecation-rules": "^1.0",
         "phpstan/phpstan-strict-rules": "^1.1",
         "phpunit/phpunit": "^9.5.16",
         "predis/predis": "^1.1",
-=======
-        "phpspec/prophecy": "^1.15",
-        "phpstan/phpstan": "^0.12.91",
-        "phpunit/phpunit": "^8.5.14",
-        "predis/predis": "^1.1 || ^2.0",
-        "rollbar/rollbar": "^1.3 || ^2 || ^3",
->>>>>>> cf0f4b38
         "ruflin/elastica": "^7",
         "symfony/mailer": "^5.4 || ^6",
         "symfony/mime": "^5.4 || ^6"
