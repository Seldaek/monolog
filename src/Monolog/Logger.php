--- conflicted
+++ resolved
@@ -408,24 +408,18 @@
     public static function toMonologLevel($level): int
     {
         if (is_string($level)) {
-<<<<<<< HEAD
-            if (defined(__CLASS__.'::'.strtoupper($level))) {
-                return constant(__CLASS__.'::'.strtoupper($level));
-            }
-
-            throw new InvalidArgumentException('Level "'.$level.'" is not defined, use one of: '.implode(', ', array_keys(static::$levels)));
-        }
-
-        if (!is_int($level)) {
-            throw new InvalidArgumentException('Level "'.var_export($level, true).'" is not defined, use one of: '.implode(', ', array_keys(static::$levels)));
-=======
             // Contains chars of all log levels and avoids using strtoupper() which may have
-            // strange results depending on locale (for example, "i" will become "İ")
+            // strange results depending on locale (for example, "i" will become "İ" in Turkish locale)
             $upper = strtr($level, 'abcdefgilmnortuwy', 'ABCDEFGILMNORTUWY');
             if (defined(__CLASS__.'::'.$upper)) {
                 return constant(__CLASS__ . '::' . $upper);
             }
->>>>>>> b928039c
+
+            throw new InvalidArgumentException('Level "'.$level.'" is not defined, use one of: '.implode(', ', array_keys(static::$levels)));
+        }
+
+        if (!is_int($level)) {
+            throw new InvalidArgumentException('Level "'.var_export($level, true).'" is not defined, use one of: '.implode(', ', array_keys(static::$levels)));
         }
 
         return $level;
