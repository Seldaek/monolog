<?php declare(strict_types=1);

/*
 * This file is part of the Monolog package.
 *
 * (c) Jordi Boggiano <j.boggiano@seld.be>
 *
 * For the full copyright and license information, please view the LICENSE
 * file that was distributed with this source code.
 */

namespace Monolog\Handler;

use Aws\DynamoDb\DynamoDbClient;
use Monolog\Test\TestCase;
use PHPUnit\Framework\MockObject\MockObject;

class DynamoDbHandlerTest extends TestCase
{
    private DynamoDbClient&MockObject $client;

    private bool $isV3;

    public function setUp(): void
    {
        if (!class_exists(DynamoDbClient::class)) {
            $this->markTestSkipped('aws/aws-sdk-php not installed');
        }

        $this->isV3 = defined('Aws\Sdk::VERSION') && version_compare(\Aws\Sdk::VERSION, '3.0', '>=');

        $implementedMethods = ['__call'];
        $absentMethods = [];
        if (method_exists(DynamoDbClient::class, 'formatAttributes')) {
            $implementedMethods[] = 'formatAttributes';
        } else {
            $absentMethods[] = 'formatAttributes';
        }

        $clientMockBuilder = $this->getMockBuilder(DynamoDbClient::class)
            ->onlyMethods($implementedMethods)
            ->disableOriginalConstructor();
        if ($absentMethods) {
            $clientMockBuilder->addMethods($absentMethods);
        }

        $this->client = $clientMockBuilder->getMock();
    }

<<<<<<< HEAD
=======
    public function tearDown(): void
    {
        parent::tearDown();

        unset($this->client);
    }

    public function testConstruct()
    {
        $this->assertInstanceOf('Monolog\Handler\DynamoDbHandler', new DynamoDbHandler($this->client, 'foo'));
    }

    public function testInterface()
    {
        $this->assertInstanceOf('Monolog\Handler\HandlerInterface', new DynamoDbHandler($this->client, 'foo'));
    }

>>>>>>> bd247659
    public function testGetFormatter()
    {
        $handler = new DynamoDbHandler($this->client, 'foo');
        $this->assertInstanceOf('Monolog\Formatter\ScalarFormatter', $handler->getFormatter());
    }

    public function testHandle()
    {
        $record = $this->getRecord();
        $formatter = $this->createMock('Monolog\Formatter\FormatterInterface');
        $formatted = ['foo' => 1, 'bar' => 2];
        $handler = new DynamoDbHandler($this->client, 'foo');
        $handler->setFormatter($formatter);

        if ($this->isV3) {
            $expFormatted = ['foo' => ['N' => 1], 'bar' => ['N' => 2]];
        } else {
            $expFormatted = $formatted;
        }

        $formatter
             ->expects($this->once())
             ->method('format')
             ->with($record)
             ->will($this->returnValue($formatted));
        $this->client
             ->expects($this->isV3 ? $this->never() : $this->once())
             ->method('formatAttributes')
             ->with($this->isType('array'))
             ->will($this->returnValue($formatted));
        $this->client
             ->expects($this->once())
             ->method('__call')
             ->with('putItem', [[
                 'TableName' => 'foo',
                 'Item' => $expFormatted,
             ]]);

        $handler->handle($record);
    }
}<|MERGE_RESOLUTION|>--- conflicted
+++ resolved
@@ -47,8 +47,6 @@
         $this->client = $clientMockBuilder->getMock();
     }
 
-<<<<<<< HEAD
-=======
     public function tearDown(): void
     {
         parent::tearDown();
@@ -56,17 +54,6 @@
         unset($this->client);
     }
 
-    public function testConstruct()
-    {
-        $this->assertInstanceOf('Monolog\Handler\DynamoDbHandler', new DynamoDbHandler($this->client, 'foo'));
-    }
-
-    public function testInterface()
-    {
-        $this->assertInstanceOf('Monolog\Handler\HandlerInterface', new DynamoDbHandler($this->client, 'foo'));
-    }
-
->>>>>>> bd247659
     public function testGetFormatter()
     {
         $handler = new DynamoDbHandler($this->client, 'foo');
