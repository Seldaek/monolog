--- conflicted
+++ resolved
@@ -174,11 +174,6 @@
 
     /**
      * Verifies if the headers are accepted by the current user agent
-<<<<<<< HEAD
-=======
-     *
-     * @return bool
->>>>>>> 8c4539f1
      */
     protected function headersAccepted(): bool
     {
