<?php declare(strict_types=1);

/*
 * This file is part of the Monolog package.
 *
 * (c) Jordi Boggiano <j.boggiano@seld.be>
 *
 * For the full copyright and license information, please view the LICENSE
 * file that was distributed with this source code.
 */

namespace Monolog\Handler;

use InvalidArgumentException;
use Monolog\Logger;

/**
 * Stores logs to files that are rotated every day and a limited number of files are kept.
 *
 * This rotation is only intended to be used as a workaround. Using logrotate to
 * handle the rotation is strongly encouraged when you can use it.
 *
 * @author Christophe Coevoet <stof@notk.org>
 * @author Jordi Boggiano <j.boggiano@seld.be>
 */
class RotatingFileHandler extends StreamHandler
{
    const FILE_PER_DAY = 'Y-m-d';
    const FILE_PER_MONTH = 'Y-m';
    const FILE_PER_YEAR = 'Y';

    protected $filename;
    protected $maxFiles;
    protected $mustRotate;
    protected $nextRotation;
    protected $filenameFormat;
    protected $dateFormat;

    /**
     * @param string   $filename
     * @param int      $maxFiles       The maximal amount of files to keep (0 means unlimited)
     * @param int      $level          The minimum logging level at which this handler will be triggered
     * @param Boolean  $bubble         Whether the messages that are handled can bubble up the stack or not
     * @param int|null $filePermission Optional file permissions (default (0644) are only for owner read/write)
     * @param Boolean  $useLocking     Try to lock log file before doing any writes
     */
    public function __construct($filename, $maxFiles = 0, $level = Logger::DEBUG, $bubble = true, $filePermission = null, $useLocking = false)
    {
        $this->filename = $filename;
        $this->maxFiles = (int) $maxFiles;
        $this->nextRotation = new \DateTimeImmutable('tomorrow');
        $this->filenameFormat = '{filename}-{date}';
        $this->dateFormat = 'Y-m-d';

        parent::__construct($this->getTimedFilename(), $level, $bubble, $filePermission, $useLocking);
    }

    /**
     * {@inheritdoc}
     */
    public function close()
    {
        parent::close();

        if (true === $this->mustRotate) {
            $this->rotate();
        }
    }

    public function setFilenameFormat($filenameFormat, $dateFormat)
    {
<<<<<<< HEAD
        if (!in_array($dateFormat, [self::FILE_PER_DAY, self::FILE_PER_MONTH, self::FILE_PER_YEAR])) {
            throw new InvalidArgumentException(
                'Invalid date format - format must be one of '.
                'RotatingFileHandler::FILE_PER_DAY, RotatingFileHandler::FILE_PER_MONTH '.
                'or RotatingFileHandler::FILE_PER_YEAR.'
=======
        if (!preg_match('{^Y(([/_.-]m)([/_.-]d)?)?$}', $dateFormat)) {
            trigger_error(
                'Invalid date format - format must be one of '.
                'RotatingFileHandler::FILE_PER_DAY ("Y-m-d"), RotatingFileHandler::FILE_PER_MONTH ("Y-m")'.
                'or RotatingFileHandler::FILE_PER_YEAR ("Y"), or you can set one of the '.
                'date formats using slashes, underscores and/or dots instead of dashes.',
                E_USER_DEPRECATED
>>>>>>> a6ecf50e
            );
        }
        if (substr_count($filenameFormat, '{date}') === 0) {
            throw new InvalidArgumentException(
                'Invalid filename format - format must contain at least `{date}`, because otherwise rotating is impossible.'
            );
        }
        $this->filenameFormat = $filenameFormat;
        $this->dateFormat = $dateFormat;
        $this->url = $this->getTimedFilename();
        $this->close();
    }

    /**
     * {@inheritdoc}
     */
    protected function write(array $record)
    {
        // on the first record written, if the log is new, we should rotate (once per day)
        if (null === $this->mustRotate) {
            $this->mustRotate = !file_exists($this->url);
        }

        if ($this->nextRotation < $record['datetime']) {
            $this->mustRotate = true;
            $this->close();
        }

        parent::write($record);
    }

    /**
     * Rotates the files.
     */
    protected function rotate()
    {
        // update filename
        $this->url = $this->getTimedFilename();
        $this->nextRotation = new \DateTimeImmutable('tomorrow');

        // skip GC of old logs if files are unlimited
        if (0 === $this->maxFiles) {
            return;
        }

        $logFiles = glob($this->getGlobPattern());
        if ($this->maxFiles >= count($logFiles)) {
            // no files to remove
            return;
        }

        // Sorting the files by name to remove the older ones
        usort($logFiles, function ($a, $b) {
            return strcmp($b, $a);
        });

        foreach (array_slice($logFiles, $this->maxFiles) as $file) {
            if (is_writable($file)) {
                // suppress errors here as unlink() might fail if two processes
                // are cleaning up/rotating at the same time
                set_error_handler(function ($errno, $errstr, $errfile, $errline) {
                });
                unlink($file);
                restore_error_handler();
            }
        }

        $this->mustRotate = false;
    }

    protected function getTimedFilename()
    {
        $fileInfo = pathinfo($this->filename);
        $timedFilename = str_replace(
            ['{filename}', '{date}'],
            [$fileInfo['filename'], date($this->dateFormat)],
            $fileInfo['dirname'] . '/' . $this->filenameFormat
        );

        if (!empty($fileInfo['extension'])) {
            $timedFilename .= '.'.$fileInfo['extension'];
        }

        return $timedFilename;
    }

    protected function getGlobPattern()
    {
        $fileInfo = pathinfo($this->filename);
        $glob = str_replace(
            ['{filename}', '{date}'],
            [$fileInfo['filename'], '*'],
            $fileInfo['dirname'] . '/' . $this->filenameFormat
        );
        if (!empty($fileInfo['extension'])) {
            $glob .= '.'.$fileInfo['extension'];
        }

        return $glob;
    }
}<|MERGE_RESOLUTION|>--- conflicted
+++ resolved
@@ -69,21 +69,12 @@
 
     public function setFilenameFormat($filenameFormat, $dateFormat)
     {
-<<<<<<< HEAD
-        if (!in_array($dateFormat, [self::FILE_PER_DAY, self::FILE_PER_MONTH, self::FILE_PER_YEAR])) {
+        if (!preg_match('{^Y(([/_.-]m)([/_.-]d)?)?$}', $dateFormat)) {
             throw new InvalidArgumentException(
-                'Invalid date format - format must be one of '.
-                'RotatingFileHandler::FILE_PER_DAY, RotatingFileHandler::FILE_PER_MONTH '.
-                'or RotatingFileHandler::FILE_PER_YEAR.'
-=======
-        if (!preg_match('{^Y(([/_.-]m)([/_.-]d)?)?$}', $dateFormat)) {
-            trigger_error(
                 'Invalid date format - format must be one of '.
                 'RotatingFileHandler::FILE_PER_DAY ("Y-m-d"), RotatingFileHandler::FILE_PER_MONTH ("Y-m")'.
                 'or RotatingFileHandler::FILE_PER_YEAR ("Y"), or you can set one of the '.
-                'date formats using slashes, underscores and/or dots instead of dashes.',
-                E_USER_DEPRECATED
->>>>>>> a6ecf50e
+                'date formats using slashes, underscores and/or dots instead of dashes.'
             );
         }
         if (substr_count($filenameFormat, '{date}') === 0) {
