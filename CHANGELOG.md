--- conflicted
+++ resolved
@@ -1,4 +1,3 @@
-<<<<<<< HEAD
 ### 2.1.1 (2020-07-23)
 
   * Fixed removing of json encoding options
@@ -86,11 +85,10 @@
   * Added a `$dateFormat` option to the PsrLogMessageProcessor which lets you format DateTime instances nicely
   * Added support for the PHP 7.x `mongodb` extension in the MongoDBHandler
   * Fixed many minor issues in various handlers, and probably added a few regressions too
-=======
+
 ### 1.26.0 (2020-12-14)
 
   * Added $dateFormat and $removeUsedContextFields arguments to PsrLogMessageProcessor (backport from 2.x)
->>>>>>> 2209ddd8
 
 ### 1.25.5 (2020-07-23)
 
