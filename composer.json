--- conflicted
+++ resolved
@@ -20,13 +20,9 @@
         "phpunit/phpunit": "~3.7.0",
         "mlehner/gelf-php": "1.0.*",
         "raven/raven": "0.5.*",
-<<<<<<< HEAD
         "ruflin/elastica": "0.90.*",
-        "doctrine/couchdb": "dev-master"
-=======
         "doctrine/couchdb": "dev-master",
         "aws/aws-sdk-php": "~2.4.8"
->>>>>>> ac091bff
     },
     "suggest": {
         "mlehner/gelf-php": "Allow sending log messages to a GrayLog2 server",
