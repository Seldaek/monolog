<?php declare(strict_types=1);

/*
 * This file is part of the Monolog package.
 *
 * (c) Jordi Boggiano <j.boggiano@seld.be>
 *
 * For the full copyright and license information, please view the LICENSE
 * file that was distributed with this source code.
 */

namespace Monolog\Formatter;

/**
 * @covers Monolog\Formatter\NormalizerFormatter
 */
class NormalizerFormatterTest extends \PHPUnit\Framework\TestCase
{
    public function tearDown()
    {
        \PHPUnit\Framework\Error\Warning::$enabled = true;

        return parent::tearDown();
    }

    public function testFormat()
    {
        $formatter = new NormalizerFormatter('Y-m-d');
        $formatted = $formatter->format([
            'level_name' => 'ERROR',
            'channel' => 'meh',
            'message' => 'foo',
            'datetime' => new \DateTimeImmutable,
            'extra' => ['foo' => new TestFooNorm, 'bar' => new TestBarNorm, 'baz' => [], 'res' => fopen('php://memory', 'rb')],
            'context' => [
                'foo' => 'bar',
                'baz' => 'qux',
                'inf' => INF,
                '-inf' => -INF,
                'nan' => acos(4),
            ],
        ]);

        $this->assertEquals([
            'level_name' => 'ERROR',
            'channel' => 'meh',
            'message' => 'foo',
            'datetime' => date('Y-m-d'),
            'extra' => [
                'foo' => ['Monolog\\Formatter\\TestFooNorm' => ["foo" => "fooValue"]],
                'bar' => ['Monolog\\Formatter\\TestBarNorm' => 'bar'],
                'baz' => [],
                'res' => '[resource(stream)]',
            ],
            'context' => [
                'foo' => 'bar',
                'baz' => 'qux',
                'inf' => 'INF',
                '-inf' => '-INF',
                'nan' => 'NaN',
            ],
        ], $formatted);
    }

    public function testFormatExceptions()
    {
        $formatter = new NormalizerFormatter('Y-m-d');
        $e = new \LogicException('bar');
        $e2 = new \RuntimeException('foo', 0, $e);
        $formatted = $formatter->format([
            'exception' => $e2,
        ]);

        $this->assertGreaterThan(5, count($formatted['exception']['trace']));
        $this->assertTrue(isset($formatted['exception']['previous']));
        unset($formatted['exception']['trace'], $formatted['exception']['previous']);

        $this->assertEquals([
            'exception' => [
                'class'   => get_class($e2),
                'message' => $e2->getMessage(),
                'code'    => $e2->getCode(),
                'file'    => $e2->getFile().':'.$e2->getLine(),
            ],
        ], $formatted);
    }

    public function testFormatSoapFaultException()
    {
        if (!class_exists('SoapFault')) {
            $this->markTestSkipped('Requires the soap extension');
        }

        $formatter = new NormalizerFormatter('Y-m-d');
        $e = new \SoapFault('foo', 'bar', 'hello', 'world');
        $formatted = $formatter->format([
            'exception' => $e,
        ]);

        unset($formatted['exception']['trace']);

        $this->assertEquals([
            'exception' => [
                'class' => 'SoapFault',
                'message' => 'bar',
                'code' => 0,
                'file' => $e->getFile().':'.$e->getLine(),
                'faultcode' => 'foo',
                'faultactor' => 'hello',
                'detail' => 'world',
            ],
        ], $formatted);
    }

    public function testFormatToStringExceptionHandle()
    {
        $formatter = new NormalizerFormatter('Y-m-d');
        $this->expectException('RuntimeException');
        $this->expectExceptionMessage('Could not convert to string');
        $formatter->format([
            'myObject' => new TestToStringError(),
        ]);
    }

    public function testBatchFormat()
    {
        $formatter = new NormalizerFormatter('Y-m-d');
        $formatted = $formatter->formatBatch([
            [
                'level_name' => 'CRITICAL',
                'channel' => 'test',
                'message' => 'bar',
                'context' => [],
                'datetime' => new \DateTimeImmutable,
                'extra' => [],
            ],
            [
                'level_name' => 'WARNING',
                'channel' => 'log',
                'message' => 'foo',
                'context' => [],
                'datetime' => new \DateTimeImmutable,
                'extra' => [],
            ],
        ]);
        $this->assertEquals([
            [
                'level_name' => 'CRITICAL',
                'channel' => 'test',
                'message' => 'bar',
                'context' => [],
                'datetime' => date('Y-m-d'),
                'extra' => [],
            ],
            [
                'level_name' => 'WARNING',
                'channel' => 'log',
                'message' => 'foo',
                'context' => [],
                'datetime' => date('Y-m-d'),
                'extra' => [],
            ],
        ], $formatted);
    }

    /**
     * Test issue #137
     */
    public function testIgnoresRecursiveObjectReferences()
    {
        // set up the recursion
        $foo = new \stdClass();
        $bar = new \stdClass();

        $foo->bar = $bar;
        $bar->foo = $foo;

        // set an error handler to assert that the error is not raised anymore
        $that = $this;
        set_error_handler(function ($level, $message, $file, $line, $context) use ($that) {
            if (error_reporting() & $level) {
                restore_error_handler();
                $that->fail("$message should not be raised");
            }
        });

        $formatter = new NormalizerFormatter();
        $reflMethod = new \ReflectionMethod($formatter, 'toJson');
        $reflMethod->setAccessible(true);
        $res = $reflMethod->invoke($formatter, [$foo, $bar], true);

        restore_error_handler();

        $this->assertEquals(@json_encode([$foo, $bar]), $res);
    }

    public function testCanNormalizeReferences()
    {
        $formatter = new NormalizerFormatter();
        $x = ['foo' => 'bar'];
        $y = ['x' => &$x];
        $x['y'] = &$y;
        $formatter->format($y);
    }

    public function testIgnoresInvalidTypes()
    {
        // set up the recursion
        $resource = fopen(__FILE__, 'r');

        // set an error handler to assert that the error is not raised anymore
        $that = $this;
        set_error_handler(function ($level, $message, $file, $line, $context) use ($that) {
            if (error_reporting() & $level) {
                restore_error_handler();
                $that->fail("$message should not be raised");
            }
        });

        $formatter = new NormalizerFormatter();
        $reflMethod = new \ReflectionMethod($formatter, 'toJson');
        $reflMethod->setAccessible(true);
        $res = $reflMethod->invoke($formatter, [$resource], true);

        restore_error_handler();

        $this->assertEquals(@json_encode([$resource]), $res);
    }

    public function testNormalizeHandleLargeArraysWithExactly1000Items()
    {
        $formatter = new NormalizerFormatter();
        $largeArray = range(1, 1000);

        $res = $formatter->format(array(
            'level_name' => 'CRITICAL',
            'channel' => 'test',
            'message' => 'bar',
            'context' => array($largeArray),
            'datetime' => new \DateTime,
            'extra' => array(),
        ));

        $this->assertCount(1000, $res['context'][0]);
        $this->assertArrayNotHasKey('...', $res['context'][0]);
    }

    public function testNormalizeHandleLargeArrays()
    {
        $formatter = new NormalizerFormatter();
        $largeArray = range(1, 2000);

        $res = $formatter->format(array(
            'level_name' => 'CRITICAL',
            'channel' => 'test',
            'message' => 'bar',
            'context' => array($largeArray),
            'datetime' => new \DateTime,
            'extra' => array(),
        ));

        $this->assertCount(1001, $res['context'][0]);
        $this->assertEquals('Over 1000 items (2000 total), aborting normalization', $res['context'][0]['...']);
    }

    /**
     * @expectedException RuntimeException
     */
    public function testThrowsOnInvalidEncoding()
    {
        $formatter = new NormalizerFormatter();
        $reflMethod = new \ReflectionMethod($formatter, 'toJson');
        $reflMethod->setAccessible(true);

        // send an invalid unicode sequence as a object that can't be cleaned
        $record = new \stdClass;
        $record->message = "\xB1\x31";
        $reflMethod->invoke($formatter, $record);
    }

    public function testConvertsInvalidEncodingAsLatin9()
    {
        $formatter = new NormalizerFormatter();
        $reflMethod = new \ReflectionMethod($formatter, 'toJson');
        $reflMethod->setAccessible(true);

        $res = $reflMethod->invoke($formatter, ['message' => "\xA4\xA6\xA8\xB4\xB8\xBC\xBD\xBE"]);

        $this->assertSame('{"message":"€ŠšŽžŒœŸ"}', $res);
    }

    public function testMaxNormalizeDepth()
    {
        $formatter = new NormalizerFormatter();
        $formatter->setMaxNormalizeDepth(1);
        $throwable = new \Error('Foo');

        $message = $this->formatRecordWithExceptionInContext($formatter, $throwable);
        $this->assertEquals(
            'Over 1 levels deep, aborting normalization',
            $message['context']['exception']
        );
    }

    public function testMaxNormalizeItemCountWith0ItemsMax()
    {
        $formatter = new NormalizerFormatter();
        $formatter->setMaxNormalizeDepth(9);
        $formatter->setMaxNormalizeItemCount(0);
        $throwable = new \Error('Foo');

        $message = $this->formatRecordWithExceptionInContext($formatter, $throwable);
        $this->assertEquals(
            ["..." => "Over 0 items (6 total), aborting normalization"],
            $message
        );
    }

    public function testMaxNormalizeItemCountWith3ItemsMax()
    {
        $formatter = new NormalizerFormatter();
        $formatter->setMaxNormalizeDepth(9);
        $formatter->setMaxNormalizeItemCount(2);
        $throwable = new \Error('Foo');

        $message = $this->formatRecordWithExceptionInContext($formatter, $throwable);

        $this->assertEquals(
            ["level_name" => "CRITICAL", "channel" => "core", "..." => "Over 2 items (6 total), aborting normalization"],
            $message
        );
    }

    /**
     * @param mixed $in     Input
     * @param mixed $expect Expected output
     * @covers Monolog\Formatter\NormalizerFormatter::detectAndCleanUtf8
     * @dataProvider providesDetectAndCleanUtf8
     */
    public function testDetectAndCleanUtf8($in, $expect)
    {
        $formatter = new NormalizerFormatter();
        $formatter->detectAndCleanUtf8($in);
        $this->assertSame($expect, $in);
    }

    public function providesDetectAndCleanUtf8()
    {
        $obj = new \stdClass;

        return [
            'null' => [null, null],
            'int' => [123, 123],
            'float' => [123.45, 123.45],
            'bool false' => [false, false],
            'bool true' => [true, true],
            'ascii string' => ['abcdef', 'abcdef'],
            'latin9 string' => ["\xB1\x31\xA4\xA6\xA8\xB4\xB8\xBC\xBD\xBE\xFF", '±1€ŠšŽžŒœŸÿ'],
            'unicode string' => ['¤¦¨´¸¼½¾€ŠšŽžŒœŸ', '¤¦¨´¸¼½¾€ŠšŽžŒœŸ'],
            'empty array' => [[], []],
            'array' => [['abcdef'], ['abcdef']],
            'object' => [$obj, $obj],
        ];
    }

    /**
     * @param int    $code
     * @param string $msg
     * @dataProvider providesHandleJsonErrorFailure
     */
    public function testHandleJsonErrorFailure($code, $msg)
    {
        $formatter = new NormalizerFormatter();
        $reflMethod = new \ReflectionMethod($formatter, 'handleJsonError');
        $reflMethod->setAccessible(true);

        $this->expectException('RuntimeException');
        $this->expectExceptionMessage($msg);
        $reflMethod->invoke($formatter, $code, 'faked');
    }

    public function providesHandleJsonErrorFailure()
    {
        return [
            'depth' => [JSON_ERROR_DEPTH, 'Maximum stack depth exceeded'],
            'state' => [JSON_ERROR_STATE_MISMATCH, 'Underflow or the modes mismatch'],
            'ctrl' => [JSON_ERROR_CTRL_CHAR, 'Unexpected control character found'],
            'default' => [-1, 'Unknown error'],
        ];
    }

    // This happens i.e. in React promises or Guzzle streams where stream wrappers are registered
    // and no file or line are included in the trace because it's treated as internal function
    public function testExceptionTraceWithArgs()
    {
        if (defined('HHVM_VERSION')) {
            $this->markTestSkipped('Not supported in HHVM since it detects errors differently');
        }

        try {
            // This will contain $resource and $wrappedResource as arguments in the trace item
            $resource = fopen('php://memory', 'rw+');
            fwrite($resource, 'test_resource');
            $wrappedResource = new TestFooNorm;
            $wrappedResource->foo = $resource;
            // Just do something stupid with a resource/wrapped resource as argument
            $arr = [$wrappedResource, $resource];
            // modifying the array inside throws a "usort(): Array was modified by the user comparison function"
            usort($arr, function ($a, $b) {
                throw new \ErrorException('Foo');
            });
        } catch (\Throwable $e) {
        }

        $formatter = new NormalizerFormatter();
        $record = ['context' => ['exception' => $e]];
        $result = $formatter->format($record);

        $this->assertRegExp(
            '%\[resource\(stream\)\]%',
            $result['context']['exception']['trace'][0]
        );

        $pattern = '%\[\{"Monolog\\\\\\\\Formatter\\\\\\\\TestFooNorm":"JSON_ERROR"\}%';

        // Tests that the wrapped resource is ignored while encoding, only works for PHP <= 5.4
        $this->assertRegExp(
            $pattern,
            $result['context']['exception']['trace'][0]
        );
    }

<<<<<<< HEAD
    /**
     * @param NormalizerFormatter $formatter
     * @param \Throwable          $exception
     *
     * @return string
     */
    private function formatRecordWithExceptionInContext(NormalizerFormatter $formatter, \Throwable $exception)
    {
        $message = $formatter->format([
            'level_name' => 'CRITICAL',
            'channel' => 'core',
            'context' => ['exception' => $exception],
            'datetime' => null,
            'extra' => [],
            'message' => 'foobar',
        ]);

        return $message;
=======
    public function testExceptionTraceDoesNotLeakCallUserFuncArgs()
    {
        try {
            $arg = new TestInfoLeak;
            call_user_func(array($this, 'throwHelper'), $arg, $dt = new \DateTime());
        } catch (\Exception $e) {
        }

        $formatter = new NormalizerFormatter();
        $record = array('context' => array('exception' => $e));
        $result = $formatter->format($record);

        $this->assertSame(
            '{"function":"throwHelper","class":"Monolog\\\\Formatter\\\\NormalizerFormatterTest","type":"->","args":["[object] (Monolog\\\\Formatter\\\\TestInfoLeak)","'.$dt->format('Y-m-d H:i:s').'"]}',
            $result['context']['exception']['trace'][0]
        );
    }

    private function throwHelper($arg)
    {
        throw new \RuntimeException('Thrown');
>>>>>>> 3e92b089
    }
}

class TestFooNorm
{
    public $foo = 'fooValue';
}

class TestBarNorm
{
    public function __toString()
    {
        return 'bar';
    }
}

class TestStreamFoo
{
    public $foo;
    public $resource;

    public function __construct($resource)
    {
        $this->resource = $resource;
        $this->foo = 'BAR';
    }

    public function __toString()
    {
        fseek($this->resource, 0);

        return $this->foo . ' - ' . (string) stream_get_contents($this->resource);
    }
}

class TestToStringError
{
    public function __toString()
    {
        throw new \RuntimeException('Could not convert to string');
    }
}

class TestInfoLeak
{
    public function __toString()
    {
        return 'Sensitive information';
    }
}<|MERGE_RESOLUTION|>--- conflicted
+++ resolved
@@ -393,10 +393,6 @@
     // and no file or line are included in the trace because it's treated as internal function
     public function testExceptionTraceWithArgs()
     {
-        if (defined('HHVM_VERSION')) {
-            $this->markTestSkipped('Not supported in HHVM since it detects errors differently');
-        }
-
         try {
             // This will contain $resource and $wrappedResource as arguments in the trace item
             $resource = fopen('php://memory', 'rw+');
@@ -416,21 +412,12 @@
         $record = ['context' => ['exception' => $e]];
         $result = $formatter->format($record);
 
-        $this->assertRegExp(
-            '%\[resource\(stream\)\]%',
+        $this->assertSame(
+            '{"function":"Monolog\\\\Formatter\\\\{closure}","class":"Monolog\\\\Formatter\\\\NormalizerFormatterTest","type":"->","args":["[object] (Monolog\\\\Formatter\\\\TestFooNorm)","[resource(stream)]"]}',
             $result['context']['exception']['trace'][0]
         );
-
-        $pattern = '%\[\{"Monolog\\\\\\\\Formatter\\\\\\\\TestFooNorm":"JSON_ERROR"\}%';
-
-        // Tests that the wrapped resource is ignored while encoding, only works for PHP <= 5.4
-        $this->assertRegExp(
-            $pattern,
-            $result['context']['exception']['trace'][0]
-        );
-    }
-
-<<<<<<< HEAD
+    }
+
     /**
      * @param NormalizerFormatter $formatter
      * @param \Throwable          $exception
@@ -449,7 +436,8 @@
         ]);
 
         return $message;
-=======
+    }
+
     public function testExceptionTraceDoesNotLeakCallUserFuncArgs()
     {
         try {
@@ -463,7 +451,7 @@
         $result = $formatter->format($record);
 
         $this->assertSame(
-            '{"function":"throwHelper","class":"Monolog\\\\Formatter\\\\NormalizerFormatterTest","type":"->","args":["[object] (Monolog\\\\Formatter\\\\TestInfoLeak)","'.$dt->format('Y-m-d H:i:s').'"]}',
+            '{"function":"throwHelper","class":"Monolog\\\\Formatter\\\\NormalizerFormatterTest","type":"->","args":["[object] (Monolog\\\\Formatter\\\\TestInfoLeak)","'.$dt->format('Y-m-d\TH:i:sP').'"]}',
             $result['context']['exception']['trace'][0]
         );
     }
@@ -471,7 +459,6 @@
     private function throwHelper($arg)
     {
         throw new \RuntimeException('Thrown');
->>>>>>> 3e92b089
     }
 }
 
