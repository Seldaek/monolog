--- conflicted
+++ resolved
@@ -11,12 +11,8 @@
 
 namespace Monolog\Handler;
 
-<<<<<<< HEAD
 use Monolog\Test\TestCase;
-=======
 use Monolog\Logger;
-use Monolog\TestCase;
->>>>>>> c35fbc24
 
 class ZendMonitorHandlerTest extends TestCase
 {
