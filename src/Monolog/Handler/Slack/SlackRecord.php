<?php declare(strict_types=1);

/*
 * This file is part of the Monolog package.
 *
 * (c) Jordi Boggiano <j.boggiano@seld.be>
 *
 * For the full copyright and license information, please view the LICENSE
 * file that was distributed with this source code.
 */

namespace Monolog\Handler\Slack;

use Monolog\Logger;
use Monolog\Utils;
use Monolog\Formatter\NormalizerFormatter;
use Monolog\Formatter\FormatterInterface;

/**
 * Slack record utility helping to log to Slack webhooks or API.
 *
 * @author Greg Kedzierski <greg@gregkedzierski.com>
 * @author Haralan Dobrev <hkdobrev@gmail.com>
 * @see    https://api.slack.com/incoming-webhooks
 * @see    https://api.slack.com/docs/message-attachments
 */
class SlackRecord
{
    public const COLOR_DANGER = 'danger';

    public const COLOR_WARNING = 'warning';

    public const COLOR_GOOD = 'good';

    public const COLOR_DEFAULT = '#e3e4e6';

    /**
     * Slack channel (encoded ID or name)
     * @var string|null
     */
    private $channel;

    /**
     * Name of a bot
     * @var string|null
     */
    private $username;

    /**
     * User icon e.g. 'ghost', 'http://example.com/user.png'
     * @var string|null
     */
    private $userIcon;

    /**
     * Whether the message should be added to Slack as attachment (plain text otherwise)
     * @var bool
     */
    private $useAttachment;

    /**
     * Whether the the context/extra messages added to Slack as attachments are in a short style
     * @var bool
     */
    private $useShortAttachment;

    /**
     * Whether the attachment should include context and extra data
     * @var bool
     */
    private $includeContextAndExtra;

    /**
     * Dot separated list of fields to exclude from slack message. E.g. ['context.field1', 'extra.field2']
     * @var array
     */
    private $excludeFields;

    /**
     * @var FormatterInterface
     */
    private $formatter;

    /**
     * @var NormalizerFormatter
     */
    private $normalizerFormatter;

    public function __construct(
        ?string $channel = null,
        ?string $username = null,
        bool $useAttachment = true,
        ?string $userIcon = null,
        bool $useShortAttachment = false,
        bool $includeContextAndExtra = false,
        array $excludeFields = array(),
        FormatterInterface $formatter = null
    ) {
        $this
            ->setChannel($channel)
            ->setUsername($username)
            ->useAttachment($useAttachment)
            ->setUserIcon($userIcon)
            ->useShortAttachment($useShortAttachment)
            ->includeContextAndExtra($includeContextAndExtra)
            ->excludeFields($excludeFields)
            ->setFormatter($formatter);

        if ($this->includeContextAndExtra) {
            $this->normalizerFormatter = new NormalizerFormatter();
        }
    }

    /**
     * Returns required data in format that Slack
     * is expecting.
     */
    public function getSlackData(array $record): array
    {
        $dataArray = array();
        $record = $this->removeExcludedFields($record);

        if ($this->username) {
            $dataArray['username'] = $this->username;
        }

        if ($this->channel) {
            $dataArray['channel'] = $this->channel;
        }

        if ($this->formatter && !$this->useAttachment) {
            $message = $this->formatter->format($record);
        } else {
            $message = $record['message'];
        }

        if ($this->useAttachment) {
            $attachment = array(
                'fallback'  => $message,
                'text'      => $message,
                'color'     => $this->getAttachmentColor($record['level']),
                'fields'    => array(),
                'mrkdwn_in' => array('fields'),
                'ts'        => $record['datetime']->getTimestamp(),
            );

            if ($this->useShortAttachment) {
                $attachment['title'] = $record['level_name'];
            } else {
                $attachment['title'] = 'Message';
                $attachment['fields'][] = $this->generateAttachmentField('Level', $record['level_name']);
            }

            if ($this->includeContextAndExtra) {
                foreach (array('extra', 'context') as $key) {
                    if (empty($record[$key])) {
                        continue;
                    }

                    if ($this->useShortAttachment) {
                        $attachment['fields'][] = $this->generateAttachmentField(
                            $key,
                            $record[$key]
                        );
                    } else {
                        // Add all extra fields as individual fields in attachment
                        $attachment['fields'] = array_merge(
                            $attachment['fields'],
                            $this->generateAttachmentFields($record[$key])
                        );
                    }
                }
            }

            $dataArray['attachments'] = array($attachment);
        } else {
            $dataArray['text'] = $message;
        }

        if ($this->userIcon) {
            if (filter_var($this->userIcon, FILTER_VALIDATE_URL)) {
                $dataArray['icon_url'] = $this->userIcon;
            } else {
                $dataArray['icon_emoji'] = ":{$this->userIcon}:";
            }
        }

        return $dataArray;
    }

    /**
     * Returns a Slack message attachment color associated with
     * provided level.
     */
    public function getAttachmentColor(int $level): string
    {
        switch (true) {
            case $level >= Logger::ERROR:
                return static::COLOR_DANGER;
            case $level >= Logger::WARNING:
                return static::COLOR_WARNING;
            case $level >= Logger::INFO:
                return static::COLOR_GOOD;
            default:
                return static::COLOR_DEFAULT;
        }
    }

    /**
     * Stringifies an array of key/value pairs to be used in attachment fields
     */
    public function stringify(array $fields): string
    {
        $normalized = $this->normalizerFormatter->format($fields);
        $prettyPrintFlag = defined('JSON_PRETTY_PRINT') ? JSON_PRETTY_PRINT : 128;

        $hasSecondDimension = count(array_filter($normalized, 'is_array'));
        $hasNonNumericKeys = !count(array_filter(array_keys($normalized), 'is_numeric'));

        return $hasSecondDimension || $hasNonNumericKeys
<<<<<<< HEAD
            ? json_encode($normalized, $prettyPrintFlag|JSON_UNESCAPED_UNICODE)
            : json_encode($normalized, JSON_UNESCAPED_UNICODE);
=======
            ? Utils::jsonEncode($normalized, $prettyPrintFlag)
            : Utils::jsonEncode($normalized);
>>>>>>> 12a76ad6
    }

    /**
     * Channel used by the bot when posting
     *
     * @param ?string $channel
     *
     * @return SlackHandler
     */
    public function setChannel(?string $channel = null): self
    {
        $this->channel = $channel;

        return $this;
    }

    /**
     * Username used by the bot when posting
     *
     * @param ?string $username
     *
     * @return SlackHandler
     */
    public function setUsername(?string $username = null): self
    {
        $this->username = $username;

        return $this;
    }

    public function useAttachment(bool $useAttachment = true): self
    {
        $this->useAttachment = $useAttachment;

        return $this;
    }

    public function setUserIcon(?string $userIcon = null): self
    {
        $this->userIcon = $userIcon;

        if (\is_string($userIcon)) {
            $this->userIcon = trim($userIcon, ':');
        }

        return $this;
    }

    public function useShortAttachment(bool $useShortAttachment = false): self
    {
        $this->useShortAttachment = $useShortAttachment;

        return $this;
    }

    public function includeContextAndExtra(bool $includeContextAndExtra = false): self
    {
        $this->includeContextAndExtra = $includeContextAndExtra;

        if ($this->includeContextAndExtra) {
            $this->normalizerFormatter = new NormalizerFormatter();
        }

        return $this;
    }

    public function excludeFields(array $excludeFields = []): self
    {
        $this->excludeFields = $excludeFields;

        return $this;
    }

    public function setFormatter(?FormatterInterface $formatter = null): self
    {
        $this->formatter = $formatter;

        return $this;
    }

    /**
     * Generates attachment field
     *
     * @param string|array $value
     */
    private function generateAttachmentField(string $title, $value): array
    {
        $value = is_array($value)
            ? sprintf('```%s```', substr($this->stringify($value), 0, 1990))
            : $value;

        return array(
            'title' => ucfirst($title),
            'value' => $value,
            'short' => false,
        );
    }

    /**
     * Generates a collection of attachment fields from array
     */
    private function generateAttachmentFields(array $data): array
    {
        $fields = array();
        foreach ($this->normalizerFormatter->format($data) as $key => $value) {
            $fields[] = $this->generateAttachmentField($key, $value);
        }

        return $fields;
    }

    /**
     * Get a copy of record with fields excluded according to $this->excludeFields
     */
    private function removeExcludedFields(array $record): array
    {
        foreach ($this->excludeFields as $field) {
            $keys = explode('.', $field);
            $node = &$record;
            $lastKey = end($keys);
            foreach ($keys as $key) {
                if (!isset($node[$key])) {
                    break;
                }
                if ($lastKey === $key) {
                    unset($node[$key]);
                    break;
                }
                $node = &$node[$key];
            }
        }

        return $record;
    }
}<|MERGE_RESOLUTION|>--- conflicted
+++ resolved
@@ -212,19 +212,13 @@
     public function stringify(array $fields): string
     {
         $normalized = $this->normalizerFormatter->format($fields);
-        $prettyPrintFlag = defined('JSON_PRETTY_PRINT') ? JSON_PRETTY_PRINT : 128;
 
         $hasSecondDimension = count(array_filter($normalized, 'is_array'));
         $hasNonNumericKeys = !count(array_filter(array_keys($normalized), 'is_numeric'));
 
         return $hasSecondDimension || $hasNonNumericKeys
-<<<<<<< HEAD
-            ? json_encode($normalized, $prettyPrintFlag|JSON_UNESCAPED_UNICODE)
-            : json_encode($normalized, JSON_UNESCAPED_UNICODE);
-=======
-            ? Utils::jsonEncode($normalized, $prettyPrintFlag)
-            : Utils::jsonEncode($normalized);
->>>>>>> 12a76ad6
+            ? Utils::jsonEncode($normalized, JSON_PRETTY_PRINT|JSON_UNESCAPED_UNICODE)
+            : Utils::jsonEncode($normalized, JSON_UNESCAPED_UNICODE);
     }
 
     /**
