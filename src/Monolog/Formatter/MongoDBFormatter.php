<?php declare(strict_types=1);

/*
 * This file is part of the Monolog package.
 *
 * (c) Jordi Boggiano <j.boggiano@seld.be>
 *
 * For the full copyright and license information, please view the LICENSE
 * file that was distributed with this source code.
 */

namespace Monolog\Formatter;

<<<<<<< HEAD
use MongoDB\BSON\UTCDateTime;
=======
use Monolog\Utils;
>>>>>>> 24dafdeb

/**
 * Formats a record for use with the MongoDBHandler.
 *
 * @author Florian Plattner <me@florianplattner.de>
 */
class MongoDBFormatter implements FormatterInterface
{
    private $exceptionTraceAsString;
    private $maxNestingLevel;
    private $isLegacyMongoExt;

    /**
     * @param int  $maxNestingLevel        0 means infinite nesting, the $record itself is level 1, $record['context'] is 2
     * @param bool $exceptionTraceAsString set to false to log exception traces as a sub documents instead of strings
     */
    public function __construct(int $maxNestingLevel = 3, bool $exceptionTraceAsString = true)
    {
        $this->maxNestingLevel = max($maxNestingLevel, 0);
        $this->exceptionTraceAsString = $exceptionTraceAsString;

        $this->isLegacyMongoExt = version_compare(phpversion('mongodb'), '1.1.9', '<=');
    }

    /**
     * {@inheritDoc}
     */
    public function format(array $record): array
    {
        return $this->formatArray($record);
    }

    /**
     * {@inheritDoc}
     */
    public function formatBatch(array $records): array
    {
        foreach ($records as $key => $record) {
            $records[$key] = $this->format($record);
        }

        return $records;
    }

    /**
     * @return array|string Array except when max nesting level is reached then a string "[...]"
     */
    protected function formatArray(array $record, int $nestingLevel = 0)
    {
        if ($this->maxNestingLevel == 0 || $nestingLevel <= $this->maxNestingLevel) {
            foreach ($record as $name => $value) {
                if ($value instanceof \DateTimeInterface) {
                    $record[$name] = $this->formatDate($value, $nestingLevel + 1);
                } elseif ($value instanceof \Throwable) {
                    $record[$name] = $this->formatException($value, $nestingLevel + 1);
                } elseif (is_array($value)) {
                    $record[$name] = $this->formatArray($value, $nestingLevel + 1);
                } elseif (is_object($value)) {
                    $record[$name] = $this->formatObject($value, $nestingLevel + 1);
                }
            }
        } else {
            $record = '[...]';
        }

        return $record;
    }

    protected function formatObject($value, int $nestingLevel)
    {
        $objectVars = get_object_vars($value);
        $objectVars['class'] = Utils::getClass($value);

        return $this->formatArray($objectVars, $nestingLevel);
    }

    protected function formatException(\Throwable $exception, int $nestingLevel)
    {
<<<<<<< HEAD
        $formattedException = [
            'class' => get_class($exception),
=======
        $formattedException = array(
            'class' => Utils::getClass($exception),
>>>>>>> 24dafdeb
            'message' => $exception->getMessage(),
            'code' => $exception->getCode(),
            'file' => $exception->getFile() . ':' . $exception->getLine(),
        ];

        if ($this->exceptionTraceAsString === true) {
            $formattedException['trace'] = $exception->getTraceAsString();
        } else {
            $formattedException['trace'] = $exception->getTrace();
        }

        return $this->formatArray($formattedException, $nestingLevel);
    }

    protected function formatDate(\DateTimeInterface $value, int $nestingLevel): UTCDateTime
    {
        if ($this->isLegacyMongoExt) {
            return $this->legacyGetMongoDbDateTime($value);
        }

        return $this->getMongoDbDateTime($value);
    }

    private function getMongoDbDateTime(\DateTimeInterface $value): UTCDateTime
    {
        return new UTCDateTime((int) (string) floor($value->format('U.u') * 1000));
    }

    /**
     * This is needed to support MongoDB Driver v1.19 and below
     *
     * See https://github.com/mongodb/mongo-php-driver/issues/426
     *
     * It can probably be removed in 2.1 or later once MongoDB's 1.2 is released and widely adopted
     */
    private function legacyGetMongoDbDateTime(\DateTimeInterface $value): UTCDateTime
    {
        $milliseconds = floor($value->format('U.u') * 1000);

        $milliseconds = (PHP_INT_SIZE == 8) //64-bit OS?
            ? (int) $milliseconds
            : (string) $milliseconds;

        return new UTCDateTime($milliseconds);
    }
}<|MERGE_RESOLUTION|>--- conflicted
+++ resolved
@@ -11,11 +11,8 @@
 
 namespace Monolog\Formatter;
 
-<<<<<<< HEAD
 use MongoDB\BSON\UTCDateTime;
-=======
 use Monolog\Utils;
->>>>>>> 24dafdeb
 
 /**
  * Formats a record for use with the MongoDBHandler.
@@ -94,13 +91,8 @@
 
     protected function formatException(\Throwable $exception, int $nestingLevel)
     {
-<<<<<<< HEAD
         $formattedException = [
-            'class' => get_class($exception),
-=======
-        $formattedException = array(
             'class' => Utils::getClass($exception),
->>>>>>> 24dafdeb
             'message' => $exception->getMessage(),
             'code' => $exception->getCode(),
             'file' => $exception->getFile() . ':' . $exception->getLine(),
