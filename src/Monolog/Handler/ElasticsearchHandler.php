<?php declare(strict_types=1);

/*
 * This file is part of the Monolog package.
 *
 * (c) Jordi Boggiano <j.boggiano@seld.be>
 *
 * For the full copyright and license information, please view the LICENSE
 * file that was distributed with this source code.
 */

namespace Monolog\Handler;

<<<<<<< HEAD
use Monolog\LevelName;
=======
use Elastic\Elasticsearch\Response\Elasticsearch;
>>>>>>> bd247659
use Throwable;
use RuntimeException;
use Monolog\Level;
use Monolog\Formatter\FormatterInterface;
use Monolog\Formatter\ElasticsearchFormatter;
use InvalidArgumentException;
use Elasticsearch\Common\Exceptions\RuntimeException as ElasticsearchRuntimeException;
use Elasticsearch\Client;
<<<<<<< HEAD
use Monolog\LogRecord;
=======
use Elastic\Elasticsearch\Exception\InvalidArgumentException as ElasticInvalidArgumentException;
use Elastic\Elasticsearch\Client as Client8;
>>>>>>> bd247659

/**
 * Elasticsearch handler
 *
 * @link https://www.elastic.co/guide/en/elasticsearch/client/php-api/current/index.html
 *
 * Simple usage example:
 *
 *    $client = \Elasticsearch\ClientBuilder::create()
 *        ->setHosts($hosts)
 *        ->build();
 *
 *    $options = array(
 *        'index' => 'elastic_index_name',
 *        'type'  => 'elastic_doc_type',
 *    );
 *    $handler = new ElasticsearchHandler($client, $options);
 *    $log = new Logger('application');
 *    $log->pushHandler($handler);
 *
 * @author Avtandil Kikabidze <akalongman@gmail.com>
 * @phpstan-type Options array{
 *     index: string,
 *     type: string,
 *     ignore_error: bool
 * }
 * @phpstan-type InputOptions array{
 *     index?: string,
 *     type?: string,
 *     ignore_error?: bool
 * }
 */
class ElasticsearchHandler extends AbstractProcessingHandler
{
<<<<<<< HEAD
    protected Client $client;
=======
    /**
     * @var Client|Client8
     */
    protected $client;
>>>>>>> bd247659

    /**
     * @var mixed[] Handler config options
     * @phpstan-var Options
     */
    protected array $options;

    /**
<<<<<<< HEAD
     * @param Client  $client  Elasticsearch Client object
     * @param mixed[] $options Handler configuration
     *
     * @phpstan-param InputOptions $options
     */
    public function __construct(Client $client, array $options = [], int|string|Level|LevelName $level = Level::Debug, bool $bubble = true)
=======
     * @var bool
     */
    private $needsType;

    /**
     * @param Client|Client8 $client  Elasticsearch Client object
     * @param mixed[]        $options Handler configuration
     */
    public function __construct($client, array $options = [], $level = Logger::DEBUG, bool $bubble = true)
>>>>>>> bd247659
    {
        if (!$client instanceof Client && !$client instanceof Client8) {
            throw new \TypeError('Elasticsearch\Client or Elastic\Elasticsearch\Client instance required');
        }

        parent::__construct($level, $bubble);
        $this->client = $client;
        $this->options = array_merge(
            [
                'index'        => 'monolog', // Elastic index name
                'type'         => '_doc',    // Elastic document type
                'ignore_error' => false,     // Suppress Elasticsearch exceptions
            ],
            $options
        );

        if ($client instanceof Client8 || $client::VERSION[0] === '7') {
            $this->needsType = false;
            // force the type to _doc for ES8/ES7
            $this->options['type'] = '_doc';
        } else {
            $this->needsType = true;
        }
    }

    /**
     * @inheritDoc
     */
    protected function write(LogRecord $record): void
    {
        $this->bulkSend([$record->formatted]);
    }

    /**
     * @inheritDoc
     */
    public function setFormatter(FormatterInterface $formatter): HandlerInterface
    {
        if ($formatter instanceof ElasticsearchFormatter) {
            return parent::setFormatter($formatter);
        }

        throw new InvalidArgumentException('ElasticsearchHandler is only compatible with ElasticsearchFormatter');
    }

    /**
     * Getter options
     *
     * @return mixed[]
     *
     * @phpstan-return Options
     */
    public function getOptions(): array
    {
        return $this->options;
    }

    /**
     * @inheritDoc
     */
    protected function getDefaultFormatter(): FormatterInterface
    {
        return new ElasticsearchFormatter($this->options['index'], $this->options['type']);
    }

    /**
     * @inheritDoc
     */
    public function handleBatch(array $records): void
    {
        $documents = $this->getFormatter()->formatBatch($records);
        $this->bulkSend($documents);
    }

    /**
     * Use Elasticsearch bulk API to send list of documents
     *
     * @param  array<array<mixed>> $records Records + _index/_type keys
     * @throws \RuntimeException
     */
    protected function bulkSend(array $records): void
    {
        try {
            $params = [
                'body' => [],
            ];

            foreach ($records as $record) {
                $params['body'][] = [
                    'index' => $this->needsType ? [
                        '_index' => $record['_index'],
                        '_type'  => $record['_type'],
                    ] : [
                        '_index' => $record['_index'],
                    ],
                ];
                unset($record['_index'], $record['_type']);

                $params['body'][] = $record;
            }

            /** @var Elasticsearch */
            $responses = $this->client->bulk($params);

            if ($responses['errors'] === true) {
                throw $this->createExceptionFromResponses($responses);
            }
        } catch (Throwable $e) {
            if (! $this->options['ignore_error']) {
                throw new RuntimeException('Error sending messages to Elasticsearch', 0, $e);
            }
        }
    }

    /**
     * Creates elasticsearch exception from responses array
     *
     * Only the first error is converted into an exception.
     *
     * @param mixed[]|Elasticsearch $responses returned by $this->client->bulk()
     */
    protected function createExceptionFromResponses($responses): Throwable
    {
        foreach ($responses['items'] ?? [] as $item) {
            if (isset($item['index']['error'])) {
                return $this->createExceptionFromError($item['index']['error']);
            }
        }

        if (class_exists(ElasticInvalidArgumentException::class)) {
            return new ElasticInvalidArgumentException('Elasticsearch failed to index one or more records.');
        }

        return new ElasticsearchRuntimeException('Elasticsearch failed to index one or more records.');
    }

    /**
     * Creates elasticsearch exception from error array
     *
     * @param mixed[] $error
     */
    protected function createExceptionFromError(array $error): Throwable
    {
        $previous = isset($error['caused_by']) ? $this->createExceptionFromError($error['caused_by']) : null;

        if (class_exists(ElasticInvalidArgumentException::class)) {
            return new ElasticInvalidArgumentException($error['type'] . ': ' . $error['reason'], 0, $previous);
        }

        return new ElasticsearchRuntimeException($error['type'] . ': ' . $error['reason'], 0, $previous);
    }
}<|MERGE_RESOLUTION|>--- conflicted
+++ resolved
@@ -11,11 +11,8 @@
 
 namespace Monolog\Handler;
 
-<<<<<<< HEAD
 use Monolog\LevelName;
-=======
 use Elastic\Elasticsearch\Response\Elasticsearch;
->>>>>>> bd247659
 use Throwable;
 use RuntimeException;
 use Monolog\Level;
@@ -24,12 +21,9 @@
 use InvalidArgumentException;
 use Elasticsearch\Common\Exceptions\RuntimeException as ElasticsearchRuntimeException;
 use Elasticsearch\Client;
-<<<<<<< HEAD
 use Monolog\LogRecord;
-=======
 use Elastic\Elasticsearch\Exception\InvalidArgumentException as ElasticInvalidArgumentException;
 use Elastic\Elasticsearch\Client as Client8;
->>>>>>> bd247659
 
 /**
  * Elasticsearch handler
@@ -64,14 +58,7 @@
  */
 class ElasticsearchHandler extends AbstractProcessingHandler
 {
-<<<<<<< HEAD
-    protected Client $client;
-=======
-    /**
-     * @var Client|Client8
-     */
-    protected $client;
->>>>>>> bd247659
+    protected Client|Client8 $client;
 
     /**
      * @var mixed[] Handler config options
@@ -80,14 +67,6 @@
     protected array $options;
 
     /**
-<<<<<<< HEAD
-     * @param Client  $client  Elasticsearch Client object
-     * @param mixed[] $options Handler configuration
-     *
-     * @phpstan-param InputOptions $options
-     */
-    public function __construct(Client $client, array $options = [], int|string|Level|LevelName $level = Level::Debug, bool $bubble = true)
-=======
      * @var bool
      */
     private $needsType;
@@ -95,14 +74,11 @@
     /**
      * @param Client|Client8 $client  Elasticsearch Client object
      * @param mixed[]        $options Handler configuration
-     */
-    public function __construct($client, array $options = [], $level = Logger::DEBUG, bool $bubble = true)
->>>>>>> bd247659
-    {
-        if (!$client instanceof Client && !$client instanceof Client8) {
-            throw new \TypeError('Elasticsearch\Client or Elastic\Elasticsearch\Client instance required');
-        }
-
+     *
+     * @phpstan-param InputOptions $options
+     */
+    public function __construct(Client|Client8 $client, array $options = [], int|string|Level|LevelName $level = Level::Debug, bool $bubble = true)
+    {
         parent::__construct($level, $bubble);
         $this->client = $client;
         $this->options = array_merge(
