--- conflicted
+++ resolved
@@ -22,11 +22,7 @@
  */
 class PsrLogMessageProcessor implements ProcessorInterface
 {
-<<<<<<< HEAD
     public const SIMPLE_DATE = "Y-m-d\TH:i:s.uP";
-=======
-    const SIMPLE_DATE = "Y-m-d\TH:i:s.uP";
->>>>>>> e6e43ca0
 
     /** @var string|null */
     private $dateFormat;
@@ -38,11 +34,7 @@
      * @param string|null $dateFormat              The format of the timestamp: one supported by DateTime::format
      * @param bool        $removeUsedContextFields If set to true the fields interpolated into message gets unset
      */
-<<<<<<< HEAD
     public function __construct(?string $dateFormat = null, bool $removeUsedContextFields = false)
-=======
-    public function __construct($dateFormat = null, $removeUsedContextFields = false)
->>>>>>> e6e43ca0
     {
         $this->dateFormat = $dateFormat;
         $this->removeUsedContextFields = $removeUsedContextFields;
@@ -67,7 +59,6 @@
 
             if (is_null($val) || is_scalar($val) || (is_object($val) && method_exists($val, "__toString"))) {
                 $replacements[$placeholder] = $val;
-<<<<<<< HEAD
             } elseif ($val instanceof \DateTimeInterface) {
                 if (!$this->dateFormat && $val instanceof \Monolog\DateTimeImmutable) {
                     // handle monolog dates using __toString if no specific dateFormat was asked for
@@ -79,15 +70,7 @@
             } elseif (is_object($val)) {
                 $replacements[$placeholder] = '[object '.Utils::getClass($val).']';
             } elseif (is_array($val)) {
-                $replacements[$placeholder] = 'array'.@json_encode($val);
-=======
-            } elseif ($val instanceof \DateTime) {
-                $replacements[$placeholder] = $val->format($this->dateFormat ?: static::SIMPLE_DATE);
-            } elseif (is_object($val)) {
-                $replacements[$placeholder] = '[object '.Utils::getClass($val).']';
-            } elseif (is_array($val)) {
                 $replacements[$placeholder] = 'array'.Utils::jsonEncode($val, null, true);
->>>>>>> e6e43ca0
             } else {
                 $replacements[$placeholder] = '['.gettype($val).']';
             }
