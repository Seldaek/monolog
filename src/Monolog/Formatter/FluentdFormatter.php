--- conflicted
+++ resolved
@@ -73,11 +73,7 @@
             $message['level_name'] = $record['level_name'];
         }
 
-<<<<<<< HEAD
-        return json_encode([$tag, $record['datetime']->getTimestamp(), $message]);
-=======
-        return Utils::jsonEncode(array($tag, $record['datetime']->getTimestamp(), $message));
->>>>>>> 12a76ad6
+        return Utils::jsonEncode([$tag, $record['datetime']->getTimestamp(), $message]);
     }
 
     public function formatBatch(array $records): string
