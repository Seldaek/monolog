<?php declare(strict_types=1);

/*
 * This file is part of the Monolog package.
 *
 * (c) Jordi Boggiano <j.boggiano@seld.be>
 *
 * For the full copyright and license information, please view the LICENSE
 * file that was distributed with this source code.
 */

namespace Monolog\Formatter;

use Monolog\Utils;

/**
 * Formats incoming records into a one-line string
 *
 * This is especially useful for logging to files
 *
 * @author Jordi Boggiano <j.boggiano@seld.be>
 * @author Christophe Coevoet <stof@notk.org>
 */
class LineFormatter extends NormalizerFormatter
{
    const SIMPLE_FORMAT = "[%datetime%] %channel%.%level_name%: %message% %context% %extra%\n";

    protected $format;
    protected $allowInlineLineBreaks;
    protected $ignoreEmptyContextAndExtra;
    protected $includeStacktraces;

    /**
     * @param ?string $format                     The format of the message
     * @param ?string $dateFormat                 The format of the timestamp: one supported by DateTime::format
     * @param bool    $allowInlineLineBreaks      Whether to allow inline line breaks in log entries
     * @param bool    $ignoreEmptyContextAndExtra
     */
    public function __construct(?string $format = null, ?string $dateFormat = null, bool $allowInlineLineBreaks = false, bool $ignoreEmptyContextAndExtra = false)
    {
        $this->format = $format === null ? static::SIMPLE_FORMAT : $format;
        $this->allowInlineLineBreaks = $allowInlineLineBreaks;
        $this->ignoreEmptyContextAndExtra = $ignoreEmptyContextAndExtra;
        parent::__construct($dateFormat);
    }

    public function includeStacktraces(bool $include = true)
    {
        $this->includeStacktraces = $include;
        if ($this->includeStacktraces) {
            $this->allowInlineLineBreaks = true;
        }
    }

    public function allowInlineLineBreaks(bool $allow = true)
    {
        $this->allowInlineLineBreaks = $allow;
    }

    public function ignoreEmptyContextAndExtra(bool $ignore = true)
    {
        $this->ignoreEmptyContextAndExtra = $ignore;
    }

    /**
     * {@inheritdoc}
     */
    public function format(array $record): string
    {
        $vars = parent::format($record);

        $output = $this->format;

        foreach ($vars['extra'] as $var => $val) {
            if (false !== strpos($output, '%extra.'.$var.'%')) {
                $output = str_replace('%extra.'.$var.'%', $this->stringify($val), $output);
                unset($vars['extra'][$var]);
            }
        }

        foreach ($vars['context'] as $var => $val) {
            if (false !== strpos($output, '%context.'.$var.'%')) {
                $output = str_replace('%context.'.$var.'%', $this->stringify($val), $output);
                unset($vars['context'][$var]);
            }
        }

        if ($this->ignoreEmptyContextAndExtra) {
            if (empty($vars['context'])) {
                unset($vars['context']);
                $output = str_replace('%context%', '', $output);
            }

            if (empty($vars['extra'])) {
                unset($vars['extra']);
                $output = str_replace('%extra%', '', $output);
            }
        }

        foreach ($vars as $var => $val) {
            if (false !== strpos($output, '%'.$var.'%')) {
                $output = str_replace('%'.$var.'%', $this->stringify($val), $output);
            }
        }

        // remove leftover %extra.xxx% and %context.xxx% if any
        if (false !== strpos($output, '%')) {
            $output = preg_replace('/%(?:extra|context)\..+?%/', '', $output);
        }

        return $output;
    }

    public function formatBatch(array $records): string
    {
        $message = '';
        foreach ($records as $record) {
            $message .= $this->format($record);
        }

        return $message;
    }

    public function stringify($value): string
    {
        return $this->replaceNewlines($this->convertToString($value));
    }

    /**
     * @suppress PhanParamSignatureMismatch
     */
    protected function normalizeException(\Throwable $e, int $depth = 0): string
    {
<<<<<<< HEAD
        $str = $this->formatException($e);
=======
        // TODO 2.0 only check for Throwable
        if (!$e instanceof \Exception && !$e instanceof \Throwable) {
            throw new \InvalidArgumentException('Exception/Throwable expected, got '.gettype($e).' / '.Utils::getClass($e));
        }
>>>>>>> 24dafdeb

        if ($previous = $e->getPrevious()) {
            do {
<<<<<<< HEAD
                $str .= "\n[previous exception] " . $this->formatException($previous);
            } while ($previous = $previous->getPrevious());
        }

=======
                $previousText .= ', '.Utils::getClass($previous).'(code: '.$previous->getCode().'): '.$previous->getMessage().' at '.$previous->getFile().':'.$previous->getLine();
            } while ($previous = $previous->getPrevious());
        }

        $str = '[object] ('.Utils::getClass($e).'(code: '.$e->getCode().'): '.$e->getMessage().' at '.$e->getFile().':'.$e->getLine().$previousText.')';
        if ($this->includeStacktraces) {
            $str .= "\n[stacktrace]\n".$e->getTraceAsString()."\n";
        }

>>>>>>> 24dafdeb
        return $str;
    }

    protected function convertToString($data): string
    {
        if (null === $data || is_bool($data)) {
            return var_export($data, true);
        }

        if (is_scalar($data)) {
            return (string) $data;
        }

        return (string) $this->toJson($data, true);
    }

    protected function replaceNewlines(string $str): string
    {
        if ($this->allowInlineLineBreaks) {
            if (0 === strpos($str, '{')) {
                return str_replace(array('\r', '\n'), array("\r", "\n"), $str);
            }

            return $str;
        }

        return str_replace(["\r\n", "\r", "\n"], ' ', $str);
    }

    private function formatException(\Throwable $e): string
    {
        $str = '[object] (' . get_class($e) . '(code: ' . $e->getCode() . '): ' . $e->getMessage() . ' at ' . $e->getFile() . ':' . $e->getLine() . ')';
        if ($this->includeStacktraces) {
            $str .= "\n[stacktrace]\n" . $e->getTraceAsString() . "\n";
        }

        return $str;
    }
}<|MERGE_RESOLUTION|>--- conflicted
+++ resolved
@@ -131,33 +131,14 @@
      */
     protected function normalizeException(\Throwable $e, int $depth = 0): string
     {
-<<<<<<< HEAD
         $str = $this->formatException($e);
-=======
-        // TODO 2.0 only check for Throwable
-        if (!$e instanceof \Exception && !$e instanceof \Throwable) {
-            throw new \InvalidArgumentException('Exception/Throwable expected, got '.gettype($e).' / '.Utils::getClass($e));
-        }
->>>>>>> 24dafdeb
 
         if ($previous = $e->getPrevious()) {
             do {
-<<<<<<< HEAD
                 $str .= "\n[previous exception] " . $this->formatException($previous);
             } while ($previous = $previous->getPrevious());
         }
 
-=======
-                $previousText .= ', '.Utils::getClass($previous).'(code: '.$previous->getCode().'): '.$previous->getMessage().' at '.$previous->getFile().':'.$previous->getLine();
-            } while ($previous = $previous->getPrevious());
-        }
-
-        $str = '[object] ('.Utils::getClass($e).'(code: '.$e->getCode().'): '.$e->getMessage().' at '.$e->getFile().':'.$e->getLine().$previousText.')';
-        if ($this->includeStacktraces) {
-            $str .= "\n[stacktrace]\n".$e->getTraceAsString()."\n";
-        }
-
->>>>>>> 24dafdeb
         return $str;
     }
 
@@ -189,7 +170,7 @@
 
     private function formatException(\Throwable $e): string
     {
-        $str = '[object] (' . get_class($e) . '(code: ' . $e->getCode() . '): ' . $e->getMessage() . ' at ' . $e->getFile() . ':' . $e->getLine() . ')';
+        $str = '[object] (' . Utils::getClass($e) . '(code: ' . $e->getCode() . '): ' . $e->getMessage() . ' at ' . $e->getFile() . ':' . $e->getLine() . ')';
         if ($this->includeStacktraces) {
             $str .= "\n[stacktrace]\n" . $e->getTraceAsString() . "\n";
         }
