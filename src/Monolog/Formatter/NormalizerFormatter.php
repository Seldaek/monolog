<?php declare(strict_types=1);

/*
 * This file is part of the Monolog package.
 *
 * (c) Jordi Boggiano <j.boggiano@seld.be>
 *
 * For the full copyright and license information, please view the LICENSE
 * file that was distributed with this source code.
 */

namespace Monolog\Formatter;

<<<<<<< HEAD
use Throwable;
use Monolog\DateTimeImmutable;
=======
use Exception;
use Monolog\Utils;
>>>>>>> 24dafdeb

/**
 * Normalizes incoming records to remove objects/resources so it's easier to dump to various targets
 *
 * @author Jordi Boggiano <j.boggiano@seld.be>
 */
class NormalizerFormatter implements FormatterInterface
{
    const SIMPLE_DATE = "Y-m-d\TH:i:sP";

    protected $dateFormat;
    protected $maxNormalizeDepth = 9;
    protected $maxNormalizeItemCount = 1000;

    /**
     * @param ?string $dateFormat The format of the timestamp: one supported by DateTime::format
     */
    public function __construct(?string $dateFormat = null)
    {
        $this->dateFormat = null === $dateFormat ? static::SIMPLE_DATE : $dateFormat;
        if (!function_exists('json_encode')) {
            throw new \RuntimeException('PHP\'s json extension is required to use Monolog\'s NormalizerFormatter');
        }
    }

    /**
     * {@inheritdoc}
     */
    public function format(array $record)
    {
        return $this->normalize($record);
    }

    /**
     * {@inheritdoc}
     */
    public function formatBatch(array $records)
    {
        foreach ($records as $key => $record) {
            $records[$key] = $this->format($record);
        }

        return $records;
    }

    /**
     * The maximum number of normalization levels to go through
     */
    public function getMaxNormalizeDepth(): int
    {
        return $this->maxNormalizeDepth;
    }

    public function setMaxNormalizeDepth(int $maxNormalizeDepth): void
    {
        $this->maxNormalizeDepth = $maxNormalizeDepth;
    }

    /**
     * The maximum number of items to normalize per level
     */
    public function getMaxNormalizeItemCount(): int
    {
        return $this->maxNormalizeItemCount;
    }

    public function setMaxNormalizeItemCount(int $maxNormalizeItemCount): void
    {
        $this->maxNormalizeItemCount = $maxNormalizeItemCount;
    }

    /**
     * @param  mixed                      $data
     * @return int|bool|string|null|array
     */
    protected function normalize($data, int $depth = 0)
    {
        if ($depth > $this->maxNormalizeDepth) {
            return 'Over ' . $this->maxNormalizeDepth . ' levels deep, aborting normalization';
        }

        if (null === $data || is_scalar($data)) {
            if (is_float($data)) {
                if (is_infinite($data)) {
                    return ($data > 0 ? '' : '-') . 'INF';
                }
                if (is_nan($data)) {
                    return 'NaN';
                }
            }

            return $data;
        }

        if (is_array($data)) {
            $normalized = [];

            $count = 1;
            foreach ($data as $key => $value) {
                if ($count++ > $this->maxNormalizeItemCount) {
                    $normalized['...'] = 'Over ' . $this->maxNormalizeItemCount . ' items ('.count($data).' total), aborting normalization';
                    break;
                }

                $normalized[$key] = $this->normalize($value, $depth + 1);
            }

            return $normalized;
        }

        if ($data instanceof \DateTimeInterface) {
            return $this->formatDate($data);
        }

        if (is_object($data)) {
            if ($data instanceof Throwable) {
                return $this->normalizeException($data, $depth);
            }

            if ($data instanceof \JsonSerializable) {
                $value = $data->jsonSerialize();
            } elseif (method_exists($data, '__toString')) {
                $value = $data->__toString();
            } else {
                // the rest is normalized by json encoding and decoding it
                $encoded = $this->toJson($data, true);
                if ($encoded === false) {
                    $value = 'JSON_ERROR';
                } else {
                    $value = json_decode($encoded, true);
                }
            }

<<<<<<< HEAD
            return [get_class($data) => $value];
=======
            return sprintf("[object] (%s: %s)", Utils::getClass($data), $value);
>>>>>>> 24dafdeb
        }

        if (is_resource($data)) {
            return sprintf('[resource(%s)]', get_resource_type($data));
        }

        return '[unknown('.gettype($data).')]';
    }

    /**
     * @return array
     */
    protected function normalizeException(Throwable $e, int $depth = 0)
    {
<<<<<<< HEAD
        $data = [
            'class' => get_class($e),
=======
        // TODO 2.0 only check for Throwable
        if (!$e instanceof Exception && !$e instanceof \Throwable) {
            throw new \InvalidArgumentException('Exception/Throwable expected, got '.gettype($e).' / '.Utils::getClass($e));
        }

        $data = array(
            'class' => Utils::getClass($e),
>>>>>>> 24dafdeb
            'message' => $e->getMessage(),
            'code' => $e->getCode(),
            'file' => $e->getFile().':'.$e->getLine(),
        ];

        if ($e instanceof \SoapFault) {
            if (isset($e->faultcode)) {
                $data['faultcode'] = $e->faultcode;
            }

            if (isset($e->faultactor)) {
                $data['faultactor'] = $e->faultactor;
            }

            if (isset($e->detail)) {
                $data['detail'] = $e->detail;
            }
        }

        $trace = $e->getTrace();
        foreach ($trace as $frame) {
            if (isset($frame['file'])) {
                $data['trace'][] = $frame['file'].':'.$frame['line'];
            } elseif (isset($frame['function']) && $frame['function'] === '{closure}') {
                // Simplify closures handling
                $data['trace'][] = $frame['function'];
            } else {
                if (isset($frame['args'])) {
                    // Make sure that objects present as arguments are not serialized nicely but rather only
                    // as a class name to avoid any unexpected leak of sensitive information
                    $frame['args'] = array_map(function ($arg) {
<<<<<<< HEAD
                        if (is_object($arg) && !$arg instanceof \DateTimeInterface) {
                            return sprintf("[object] (%s)", get_class($arg));
=======
                        if (is_object($arg) && !($arg instanceof \DateTime || $arg instanceof \DateTimeInterface)) {
                            return sprintf("[object] (%s)", Utils::getClass($arg));
>>>>>>> 24dafdeb
                        }

                        return $arg;
                    }, $frame['args']);
                }
                // We should again normalize the frames, because it might contain invalid items
                $data['trace'][] = $this->toJson($this->normalize($frame, $depth + 1), true);
            }
        }

        if ($previous = $e->getPrevious()) {
            $data['previous'] = $this->normalizeException($previous, $depth + 1);
        }

        return $data;
    }

    /**
     * Return the JSON representation of a value
     *
     * @param  mixed             $data
     * @throws \RuntimeException if encoding fails and errors are not ignored
     * @return string|bool
     */
    protected function toJson($data, bool $ignoreErrors = false)
    {
        // suppress json_encode errors since it's twitchy with some inputs
        if ($ignoreErrors) {
            return @$this->jsonEncode($data);
        }

        $json = $this->jsonEncode($data);

        if ($json === false) {
            $json = $this->handleJsonError(json_last_error(), $data);
        }

        return $json;
    }

    /**
     * @param  mixed       $data
     * @return string|bool JSON encoded data or false on failure
     */
    private function jsonEncode($data)
    {
        return json_encode($data, JSON_UNESCAPED_SLASHES | JSON_UNESCAPED_UNICODE | JSON_PRESERVE_ZERO_FRACTION);
    }

    /**
     * Handle a json_encode failure.
     *
     * If the failure is due to invalid string encoding, try to clean the
     * input and encode again. If the second encoding attempt fails, the
     * initial error is not encoding related or the input can't be cleaned then
     * raise a descriptive exception.
     *
     * @param  int               $code return code of json_last_error function
     * @param  mixed             $data data that was meant to be encoded
     * @throws \RuntimeException if failure can't be corrected
     * @return string            JSON encoded data after error correction
     */
    private function handleJsonError(int $code, $data): string
    {
        if ($code !== JSON_ERROR_UTF8) {
            $this->throwEncodeError($code, $data);
        }

        if (is_string($data)) {
            $this->detectAndCleanUtf8($data);
        } elseif (is_array($data)) {
            array_walk_recursive($data, [$this, 'detectAndCleanUtf8']);
        } else {
            $this->throwEncodeError($code, $data);
        }

        $json = $this->jsonEncode($data);

        if ($json === false) {
            $this->throwEncodeError(json_last_error(), $data);
        }

        return $json;
    }

    /**
     * Throws an exception according to a given code with a customized message
     *
     * @param  int               $code return code of json_last_error function
     * @param  mixed             $data data that was meant to be encoded
     * @throws \RuntimeException
     */
    private function throwEncodeError(int $code, $data)
    {
        switch ($code) {
            case JSON_ERROR_DEPTH:
                $msg = 'Maximum stack depth exceeded';
                break;
            case JSON_ERROR_STATE_MISMATCH:
                $msg = 'Underflow or the modes mismatch';
                break;
            case JSON_ERROR_CTRL_CHAR:
                $msg = 'Unexpected control character found';
                break;
            case JSON_ERROR_UTF8:
                $msg = 'Malformed UTF-8 characters, possibly incorrectly encoded';
                break;
            default:
                $msg = 'Unknown error';
        }

        throw new \RuntimeException('JSON encoding failed: '.$msg.'. Encoding: '.var_export($data, true));
    }

    /**
     * Detect invalid UTF-8 string characters and convert to valid UTF-8.
     *
     * Valid UTF-8 input will be left unmodified, but strings containing
     * invalid UTF-8 codepoints will be reencoded as UTF-8 with an assumed
     * original encoding of ISO-8859-15. This conversion may result in
     * incorrect output if the actual encoding was not ISO-8859-15, but it
     * will be clean UTF-8 output and will not rely on expensive and fragile
     * detection algorithms.
     *
     * Function converts the input in place in the passed variable so that it
     * can be used as a callback for array_walk_recursive.
     *
     * @param mixed &$data Input to check and convert if needed
     * @private
     */
    public function detectAndCleanUtf8(&$data)
    {
        if (is_string($data) && !preg_match('//u', $data)) {
            $data = preg_replace_callback(
                '/[\x80-\xFF]+/',
                function ($m) {
                    return utf8_encode($m[0]);
                },
                $data
            );
            $data = str_replace(
                ['¤', '¦', '¨', '´', '¸', '¼', '½', '¾'],
                ['€', 'Š', 'š', 'Ž', 'ž', 'Œ', 'œ', 'Ÿ'],
                $data
            );
        }
    }

    protected function formatDate(\DateTimeInterface $date)
    {
        // in case the date format isn't custom then we defer to the custom DateTimeImmutable
        // formatting logic, which will pick the right format based on whether useMicroseconds is on
        if ($this->dateFormat === self::SIMPLE_DATE && $date instanceof DateTimeImmutable) {
            return (string) $date;
        }

        return $date->format($this->dateFormat);
    }
}<|MERGE_RESOLUTION|>--- conflicted
+++ resolved
@@ -11,13 +11,9 @@
 
 namespace Monolog\Formatter;
 
-<<<<<<< HEAD
 use Throwable;
 use Monolog\DateTimeImmutable;
-=======
-use Exception;
 use Monolog\Utils;
->>>>>>> 24dafdeb
 
 /**
  * Normalizes incoming records to remove objects/resources so it's easier to dump to various targets
@@ -151,11 +147,7 @@
                 }
             }
 
-<<<<<<< HEAD
-            return [get_class($data) => $value];
-=======
-            return sprintf("[object] (%s: %s)", Utils::getClass($data), $value);
->>>>>>> 24dafdeb
+            return [Utils::getClass($data) => $value];
         }
 
         if (is_resource($data)) {
@@ -170,18 +162,8 @@
      */
     protected function normalizeException(Throwable $e, int $depth = 0)
     {
-<<<<<<< HEAD
         $data = [
-            'class' => get_class($e),
-=======
-        // TODO 2.0 only check for Throwable
-        if (!$e instanceof Exception && !$e instanceof \Throwable) {
-            throw new \InvalidArgumentException('Exception/Throwable expected, got '.gettype($e).' / '.Utils::getClass($e));
-        }
-
-        $data = array(
             'class' => Utils::getClass($e),
->>>>>>> 24dafdeb
             'message' => $e->getMessage(),
             'code' => $e->getCode(),
             'file' => $e->getFile().':'.$e->getLine(),
@@ -213,13 +195,8 @@
                     // Make sure that objects present as arguments are not serialized nicely but rather only
                     // as a class name to avoid any unexpected leak of sensitive information
                     $frame['args'] = array_map(function ($arg) {
-<<<<<<< HEAD
                         if (is_object($arg) && !$arg instanceof \DateTimeInterface) {
-                            return sprintf("[object] (%s)", get_class($arg));
-=======
-                        if (is_object($arg) && !($arg instanceof \DateTime || $arg instanceof \DateTimeInterface)) {
                             return sprintf("[object] (%s)", Utils::getClass($arg));
->>>>>>> 24dafdeb
                         }
 
                         return $arg;
