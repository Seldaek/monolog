--- conflicted
+++ resolved
@@ -80,11 +80,7 @@
         }
     }
 
-<<<<<<< HEAD
-    public function registerErrorHandler(array $levelMap = [], $callPrevious = true, $errorTypes = -1)
-=======
-    public function registerErrorHandler(array $levelMap = array(), $callPrevious = true, $errorTypes = -1, $handleOnlyReportedErrors = true)
->>>>>>> f42fbdfd
+    public function registerErrorHandler(array $levelMap = [], $callPrevious = true, $errorTypes = -1, $handleOnlyReportedErrors = true)
     {
         $prev = set_error_handler([$this, 'handleError'], $errorTypes);
         $this->errorLevelMap = array_replace($this->defaultErrorLevelMap(), $levelMap);
@@ -171,11 +167,7 @@
         // fatal error codes are ignored if a fatal error handler is present as well to avoid duplicate log entries
         if (!$this->hasFatalErrorHandler || !in_array($code, self::$fatalErrors, true)) {
             $level = isset($this->errorLevelMap[$code]) ? $this->errorLevelMap[$code] : LogLevel::CRITICAL;
-<<<<<<< HEAD
-            $this->logger->log($level, self::codeToString($code).': '.$message, ['code' => $code, 'message' => $message, 'file' => $file, 'line' => $line, 'context' => $context]);
-=======
-            $this->logger->log($level, self::codeToString($code).': '.$message, array('code' => $code, 'message' => $message, 'file' => $file, 'line' => $line));
->>>>>>> f42fbdfd
+            $this->logger->log($level, self::codeToString($code).': '.$message, ['code' => $code, 'message' => $message, 'file' => $file, 'line' => $line]);
         }
 
         if ($this->previousErrorHandler === true) {
