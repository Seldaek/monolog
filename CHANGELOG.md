<<<<<<< HEAD
### 2.2.0 (2020-12-14)

  * Added JSON_PARTIAL_OUTPUT_ON_ERROR to default json encoding flags, to avoid dropping entire context data or even records due to an invalid subset of it somewhere
  * Added setDateFormat to NormalizerFormatter (and Line/Json formatters by extension) to allow changing this after object creation
  * Added RedisPubSubHandler to log records to a Redis channel using PUBLISH
  * Added support for Elastica 7, and deprecated the $type argument of ElasticaFormatter which is not in use anymore as of Elastica 7
  * Added support for millisecond write timeouts in SocketHandler, you can now pass floats to setWritingTimeout, e.g. 0.2 is 200ms
  * Added support for unix sockets in SyslogUdpHandler (set $port to 0 to make the $host a unix socket)
  * Added handleBatch support for TelegramBotHandler
  * Added RFC5424e extended date format including milliseconds to SyslogUdpHandler
  * Added support for configuring handlers with numeric level values in strings (coming from e.g. env vars)
  * Fixed Wildfire/FirePHP/ChromePHP handling of unicode characters
  * Fixed PHP 8 issues in SyslogUdpHandler
  * Fixed internal type error when mbstring is missing

### 2.1.1 (2020-07-23)

  * Fixed removing of json encoding options
  * Fixed type hint of $level not accepting strings in SendGridHandler and OverflowHandler
  * Fixed SwiftMailerHandler not accepting email templates with an empty subject
  * Fixed array access on null in RavenHandler
  * Fixed unique_id in WebProcessor not being disableable

### 2.1.0 (2020-05-22)

  * Added `JSON_INVALID_UTF8_SUBSTITUTE` to default json flags, so that invalid UTF8 characters now get converted to [�](https://en.wikipedia.org/wiki/Specials_(Unicode_block)#Replacement_character) instead of being converted from ISO-8859-15 to UTF8 as it was before, which was hardly a comprehensive solution
  * Added `$ignoreEmptyContextAndExtra` option to JsonFormatter to skip empty context/extra entirely from the output
  * Added `$parseMode`, `$disableWebPagePreview` and `$disableNotification` options to TelegramBotHandler
  * Added tentative support for PHP 8
  * NormalizerFormatter::addJsonEncodeOption and removeJsonEncodeOption are now public to allow modifying default json flags
  * Fixed GitProcessor type error when there is no git repo present
  * Fixed normalization of SoapFault objects containing deeply nested objects as "detail"
  * Fixed support for relative paths in RotatingFileHandler

### 2.0.2 (2019-12-20)

  * Fixed ElasticsearchHandler swallowing exceptions details when failing to index log records
  * Fixed normalization of SoapFault objects containing non-strings as "detail" in LineFormatter
  * Fixed formatting of resources in JsonFormatter
  * Fixed RedisHandler failing to use MULTI properly when passed a proxied Redis instance (e.g. in Symfony with lazy services)
  * Fixed FilterHandler triggering a notice when handleBatch was filtering all records passed to it
  * Fixed Turkish locale messing up the conversion of level names to their constant values

### 2.0.1 (2019-11-13)

  * Fixed normalization of Traversables to avoid traversing them as not all of them are rewindable
  * Fixed setFormatter/getFormatter to forward to the nested handler in FilterHandler, FingersCrossedHandler, BufferHandler, OverflowHandler and SamplingHandler
  * Fixed BrowserConsoleHandler formatting when using multiple styles
  * Fixed normalization of exception codes to be always integers even for PDOException which have them as numeric strings
  * Fixed normalization of SoapFault objects containing non-strings as "detail"
  * Fixed json encoding across all handlers to always attempt recovery of non-UTF-8 strings instead of failing the whole encoding
  * Fixed ChromePHPHandler to avoid sending more data than latest Chrome versions allow in headers (4KB down from 256KB).
  * Fixed type error in BrowserConsoleHandler when the context array of log records was not associative.

### 2.0.0 (2019-08-30)

  * BC Break: This is a major release, see [UPGRADE.md](UPGRADE.md) for details if you are coming from a 1.x release
  * BC Break: Logger methods log/debug/info/notice/warning/error/critical/alert/emergency now have explicit void return types
  * Added FallbackGroupHandler which works like the WhatFailureGroupHandler but stops dispatching log records as soon as one handler accepted it
  * Fixed support for UTF-8 when cutting strings to avoid cutting a multibyte-character in half
  * Fixed normalizers handling of exception backtraces to avoid serializing arguments in some cases
  * Fixed date timezone handling in SyslogUdpHandler

### 2.0.0-beta2 (2019-07-06)

  * BC Break: This is a major release, see [UPGRADE.md](UPGRADE.md) for details if you are coming from a 1.x release
  * BC Break: PHP 7.2 is now the minimum required PHP version.
  * BC Break: Removed SlackbotHandler, RavenHandler and HipChatHandler, see [UPGRADE.md](UPGRADE.md) for details
  * Added OverflowHandler which will only flush log records to its nested handler when reaching a certain amount of logs (i.e. only pass through when things go really bad)
  * Added TelegramBotHandler to log records to a [Telegram](https://core.telegram.org/bots/api) bot account
  * Added support for JsonSerializable when normalizing exceptions
  * Added support for RFC3164 (outdated BSD syslog protocol) to SyslogUdpHandler
  * Added SoapFault details to formatted exceptions
  * Fixed DeduplicationHandler silently failing to start when file could not be opened
  * Fixed issue in GroupHandler and WhatFailureGroupHandler where setting multiple processors would duplicate records
  * Fixed GelfFormatter losing some data when one attachment was too long
  * Fixed issue in SignalHandler restarting syscalls functionality
  * Improved performance of LogglyHandler when sending multiple logs in a single request

### 2.0.0-beta1 (2018-12-08)

  * BC Break: This is a major release, see [UPGRADE.md](UPGRADE.md) for details if you are coming from a 1.x release
  * BC Break: PHP 7.1 is now the minimum required PHP version.
  * BC Break: Quite a few interface changes, only relevant if you implemented your own handlers/processors/formatters
  * BC Break: Removed non-PSR-3 methods to add records, all the `add*` (e.g. `addWarning`) methods as well as `emerg`, `crit`, `err` and `warn`
  * BC Break: The record timezone is now set per Logger instance and not statically anymore
  * BC Break: There is no more default handler configured on empty Logger instances
  * BC Break: ElasticSearchHandler renamed to ElasticaHandler
  * BC Break: Various handler-specific breaks, see [UPGRADE.md](UPGRADE.md) for details
  * Added scalar type hints and return hints in all the places it was possible. Switched strict_types on for more reliability.
  * Added DateTimeImmutable support, all record datetime are now immutable, and will toString/json serialize with the correct date format, including microseconds (unless disabled)
  * Added timezone and microseconds to the default date format
  * Added SendGridHandler to use the SendGrid API to send emails
  * Added LogmaticHandler to use the Logmatic.io API to store log records
  * Added SqsHandler to send log records to an AWS SQS queue
  * Added ElasticsearchHandler to send records via the official ES library. Elastica users should now use ElasticaHandler instead of ElasticSearchHandler
  * Added NoopHandler which is similar to the NullHandle but does not prevent the bubbling of log records to handlers further down the configuration, useful for temporarily disabling a handler in configuration files
  * Added ProcessHandler to write log output to the STDIN of a given process
  * Added HostnameProcessor that adds the machine's hostname to log records
  * Added a `$dateFormat` option to the PsrLogMessageProcessor which lets you format DateTime instances nicely
  * Added support for the PHP 7.x `mongodb` extension in the MongoDBHandler
  * Fixed many minor issues in various handlers, and probably added a few regressions too
=======
### 1.26.1 (2021-05-28)

  * Fixed PHP 8.1 deprecation warning
>>>>>>> c6b00f05

### 1.26.0 (2020-12-14)

  * Added $dateFormat and $removeUsedContextFields arguments to PsrLogMessageProcessor (backport from 2.x)

### 1.25.5 (2020-07-23)

  * Fixed array access on null in RavenHandler
  * Fixed unique_id in WebProcessor not being disableable

### 1.25.4 (2020-05-22)

  * Fixed GitProcessor type error when there is no git repo present
  * Fixed normalization of SoapFault objects containing deeply nested objects as "detail"
  * Fixed support for relative paths in RotatingFileHandler

### 1.25.3 (2019-12-20)

  * Fixed formatting of resources in JsonFormatter
  * Fixed RedisHandler failing to use MULTI properly when passed a proxied Redis instance (e.g. in Symfony with lazy services)
  * Fixed FilterHandler triggering a notice when handleBatch was filtering all records passed to it
  * Fixed Turkish locale messing up the conversion of level names to their constant values

### 1.25.2 (2019-11-13)

  * Fixed normalization of Traversables to avoid traversing them as not all of them are rewindable
  * Fixed setFormatter/getFormatter to forward to the nested handler in FilterHandler, FingersCrossedHandler, BufferHandler and SamplingHandler
  * Fixed BrowserConsoleHandler formatting when using multiple styles
  * Fixed normalization of exception codes to be always integers even for PDOException which have them as numeric strings
  * Fixed normalization of SoapFault objects containing non-strings as "detail"
  * Fixed json encoding across all handlers to always attempt recovery of non-UTF-8 strings instead of failing the whole encoding

### 1.25.1 (2019-09-06)

  * Fixed forward-compatible interfaces to be compatible with Monolog 1.x too.

### 1.25.0 (2019-09-06)

  * Deprecated SlackbotHandler, use SlackWebhookHandler or SlackHandler instead
  * Deprecated RavenHandler, use sentry/sentry 2.x and their Sentry\Monolog\Handler instead
  * Deprecated HipChatHandler, migrate to Slack and use SlackWebhookHandler or SlackHandler instead
  * Added forward-compatible interfaces and traits FormattableHandlerInterface, FormattableHandlerTrait, ProcessableHandlerInterface, ProcessableHandlerTrait. If you use modern PHP and want to make code compatible with Monolog 1 and 2 this can help. You will have to require at least Monolog 1.25 though.
  * Added support for RFC3164 (outdated BSD syslog protocol) to SyslogUdpHandler
  * Fixed issue in GroupHandler and WhatFailureGroupHandler where setting multiple processors would duplicate records
  * Fixed issue in SignalHandler restarting syscalls functionality
  * Fixed normalizers handling of exception backtraces to avoid serializing arguments in some cases
  * Fixed ZendMonitorHandler to work with the latest Zend Server versions
  * Fixed ChromePHPHandler to avoid sending more data than latest Chrome versions allow in headers (4KB down from 256KB).

### 1.24.0 (2018-11-05)

  * BC Notice: If you are extending any of the Monolog's Formatters' `normalize` method, make sure you add the new `$depth = 0` argument to your function signature to avoid strict PHP warnings.
  * Added a `ResettableInterface` in order to reset/reset/clear/flush handlers and processors
  * Added a `ProcessorInterface` as an optional way to label a class as being a processor (mostly useful for autowiring dependency containers)
  * Added a way to log signals being received using Monolog\SignalHandler
  * Added ability to customize error handling at the Logger level using Logger::setExceptionHandler
  * Added InsightOpsHandler to migrate users of the LogEntriesHandler
  * Added protection to NormalizerFormatter against circular and very deep structures, it now stops normalizing at a depth of 9
  * Added capture of stack traces to ErrorHandler when logging PHP errors
  * Added RavenHandler support for a `contexts` context or extra key to forward that to Sentry's contexts
  * Added forwarding of context info to FluentdFormatter
  * Added SocketHandler::setChunkSize to override the default chunk size in case you must send large log lines to rsyslog for example
  * Added ability to extend/override BrowserConsoleHandler
  * Added SlackWebhookHandler::getWebhookUrl and SlackHandler::getToken to enable class extensibility
  * Added SwiftMailerHandler::getSubjectFormatter to enable class extensibility
  * Dropped official support for HHVM in test builds
  * Fixed normalization of exception traces when call_user_func is used to avoid serializing objects and the data they contain
  * Fixed naming of fields in Slack handler, all field names are now capitalized in all cases
  * Fixed HipChatHandler bug where slack dropped messages randomly
  * Fixed normalization of objects in Slack handlers
  * Fixed support for PHP7's Throwable in NewRelicHandler
  * Fixed race bug when StreamHandler sometimes incorrectly reported it failed to create a directory
  * Fixed table row styling issues in HtmlFormatter
  * Fixed RavenHandler dropping the message when logging exception
  * Fixed WhatFailureGroupHandler skipping processors when using handleBatch
    and implement it where possible
  * Fixed display of anonymous class names

### 1.23.0 (2017-06-19)

  * Improved SyslogUdpHandler's support for RFC5424 and added optional `$ident` argument
  * Fixed GelfHandler truncation to be per field and not per message
  * Fixed compatibility issue with PHP <5.3.6
  * Fixed support for headless Chrome in ChromePHPHandler
  * Fixed support for latest Aws SDK in DynamoDbHandler
  * Fixed support for SwiftMailer 6.0+ in SwiftMailerHandler

### 1.22.1 (2017-03-13)

  * Fixed lots of minor issues in the new Slack integrations
  * Fixed support for allowInlineLineBreaks in LineFormatter when formatting exception backtraces

### 1.22.0 (2016-11-26)

  * Added SlackbotHandler and SlackWebhookHandler to set up Slack integration more easily
  * Added MercurialProcessor to add mercurial revision and branch names to log records
  * Added support for AWS SDK v3 in DynamoDbHandler
  * Fixed fatal errors occurring when normalizing generators that have been fully consumed
  * Fixed RollbarHandler to include a level (rollbar level), monolog_level (original name), channel and datetime (unix)
  * Fixed RollbarHandler not flushing records automatically, calling close() explicitly is not necessary anymore
  * Fixed SyslogUdpHandler to avoid sending empty frames
  * Fixed a few PHP 7.0 and 7.1 compatibility issues

### 1.21.0 (2016-07-29)

  * Break: Reverted the addition of $context when the ErrorHandler handles regular php errors from 1.20.0 as it was causing issues
  * Added support for more formats in RotatingFileHandler::setFilenameFormat as long as they have Y, m and d in order
  * Added ability to format the main line of text the SlackHandler sends by explicitly setting a formatter on the handler
  * Added information about SoapFault instances in NormalizerFormatter
  * Added $handleOnlyReportedErrors option on ErrorHandler::registerErrorHandler (default true) to allow logging of all errors no matter the error_reporting level

### 1.20.0 (2016-07-02)

  * Added FingersCrossedHandler::activate() to manually trigger the handler regardless of the activation policy
  * Added StreamHandler::getUrl to retrieve the stream's URL
  * Added ability to override addRow/addTitle in HtmlFormatter
  * Added the $context to context information when the ErrorHandler handles a regular php error
  * Deprecated RotatingFileHandler::setFilenameFormat to only support 3 formats: Y, Y-m and Y-m-d
  * Fixed WhatFailureGroupHandler to work with PHP7 throwables
  * Fixed a few minor bugs

### 1.19.0 (2016-04-12)

  * Break: StreamHandler will not close streams automatically that it does not own. If you pass in a stream (not a path/url), then it will not close it for you. You can retrieve those using getStream() if needed
  * Added DeduplicationHandler to remove duplicate records from notifications across multiple requests, useful for email or other notifications on errors
  * Added ability to use `%message%` and other LineFormatter replacements in the subject line of emails sent with NativeMailHandler and SwiftMailerHandler
  * Fixed HipChatHandler handling of long messages

### 1.18.2 (2016-04-02)

  * Fixed ElasticaFormatter to use more precise dates
  * Fixed GelfMessageFormatter sending too long messages

### 1.18.1 (2016-03-13)

  * Fixed SlackHandler bug where slack dropped messages randomly
  * Fixed RedisHandler issue when using with the PHPRedis extension
  * Fixed AmqpHandler content-type being incorrectly set when using with the AMQP extension
  * Fixed BrowserConsoleHandler regression

### 1.18.0 (2016-03-01)

  * Added optional reduction of timestamp precision via `Logger->useMicrosecondTimestamps(false)`, disabling it gets you a bit of performance boost but reduces the precision to the second instead of microsecond
  * Added possibility to skip some extra stack frames in IntrospectionProcessor if you have some library wrapping Monolog that is always adding frames
  * Added `Logger->withName` to clone a logger (keeping all handlers) with a new name
  * Added FluentdFormatter for the Fluentd unix socket protocol
  * Added HandlerWrapper base class to ease the creation of handler wrappers, just extend it and override as needed
  * Added support for replacing context sub-keys using `%context.*%` in LineFormatter
  * Added support for `payload` context value in RollbarHandler
  * Added setRelease to RavenHandler to describe the application version, sent with every log
  * Added support for `fingerprint` context value in RavenHandler
  * Fixed JSON encoding errors that would gobble up the whole log record, we now handle those more gracefully by dropping chars as needed
  * Fixed write timeouts in SocketHandler and derivatives, set to 10sec by default, lower it with `setWritingTimeout()`
  * Fixed PHP7 compatibility with regard to Exception/Throwable handling in a few places

### 1.17.2 (2015-10-14)

  * Fixed ErrorHandler compatibility with non-Monolog PSR-3 loggers
  * Fixed SlackHandler handling to use slack functionalities better
  * Fixed SwiftMailerHandler bug when sending multiple emails they all had the same id
  * Fixed 5.3 compatibility regression

### 1.17.1 (2015-08-31)

  * Fixed RollbarHandler triggering PHP notices

### 1.17.0 (2015-08-30)

  * Added support for `checksum` and `release` context/extra values in RavenHandler
  * Added better support for exceptions in RollbarHandler
  * Added UidProcessor::getUid
  * Added support for showing the resource type in NormalizedFormatter
  * Fixed IntrospectionProcessor triggering PHP notices

### 1.16.0 (2015-08-09)

  * Added IFTTTHandler to notify ifttt.com triggers
  * Added Logger::setHandlers() to allow setting/replacing all handlers
  * Added $capSize in RedisHandler to cap the log size
  * Fixed StreamHandler creation of directory to only trigger when the first log write happens
  * Fixed bug in the handling of curl failures
  * Fixed duplicate logging of fatal errors when both error and fatal error handlers are registered in monolog's ErrorHandler
  * Fixed missing fatal errors records with handlers that need to be closed to flush log records
  * Fixed TagProcessor::addTags support for associative arrays

### 1.15.0 (2015-07-12)

  * Added addTags and setTags methods to change a TagProcessor
  * Added automatic creation of directories if they are missing for a StreamHandler to open a log file
  * Added retry functionality to Loggly, Cube and Mandrill handlers so they retry up to 5 times in case of network failure
  * Fixed process exit code being incorrectly reset to 0 if ErrorHandler::registerExceptionHandler was used
  * Fixed HTML/JS escaping in BrowserConsoleHandler
  * Fixed JSON encoding errors being silently suppressed (PHP 5.5+ only)

### 1.14.0 (2015-06-19)

  * Added PHPConsoleHandler to send record to Chrome's PHP Console extension and library
  * Added support for objects implementing __toString in the NormalizerFormatter
  * Added support for HipChat's v2 API in HipChatHandler
  * Added Logger::setTimezone() to initialize the timezone monolog should use in case date.timezone isn't correct for your app
  * Added an option to send formatted message instead of the raw record on PushoverHandler via ->useFormattedMessage(true)
  * Fixed curl errors being silently suppressed

### 1.13.1 (2015-03-09)

  * Fixed regression in HipChat requiring a new token to be created

### 1.13.0 (2015-03-05)

  * Added Registry::hasLogger to check for the presence of a logger instance
  * Added context.user support to RavenHandler
  * Added HipChat API v2 support in the HipChatHandler
  * Added NativeMailerHandler::addParameter to pass params to the mail() process
  * Added context data to SlackHandler when $includeContextAndExtra is true
  * Added ability to customize the Swift_Message per-email in SwiftMailerHandler
  * Fixed SwiftMailerHandler to lazily create message instances if a callback is provided
  * Fixed serialization of INF and NaN values in Normalizer and LineFormatter

### 1.12.0 (2014-12-29)

  * Break: HandlerInterface::isHandling now receives a partial record containing only a level key. This was always the intent and does not break any Monolog handler but is strictly speaking a BC break and you should check if you relied on any other field in your own handlers.
  * Added PsrHandler to forward records to another PSR-3 logger
  * Added SamplingHandler to wrap around a handler and include only every Nth record
  * Added MongoDBFormatter to support better storage with MongoDBHandler (it must be enabled manually for now)
  * Added exception codes in the output of most formatters
  * Added LineFormatter::includeStacktraces to enable exception stack traces in logs (uses more than one line)
  * Added $useShortAttachment to SlackHandler to minify attachment size and $includeExtra to append extra data
  * Added $host to HipChatHandler for users of private instances
  * Added $transactionName to NewRelicHandler and support for a transaction_name context value
  * Fixed MandrillHandler to avoid outputting API call responses
  * Fixed some non-standard behaviors in SyslogUdpHandler

### 1.11.0 (2014-09-30)

  * Break: The NewRelicHandler extra and context data are now prefixed with extra_ and context_ to avoid clashes. Watch out if you have scripts reading those from the API and rely on names
  * Added WhatFailureGroupHandler to suppress any exception coming from the wrapped handlers and avoid chain failures if a logging service fails
  * Added MandrillHandler to send emails via the Mandrillapp.com API
  * Added SlackHandler to log records to a Slack.com account
  * Added FleepHookHandler to log records to a Fleep.io account
  * Added LogglyHandler::addTag to allow adding tags to an existing handler
  * Added $ignoreEmptyContextAndExtra to LineFormatter to avoid empty [] at the end
  * Added $useLocking to StreamHandler and RotatingFileHandler to enable flock() while writing
  * Added support for PhpAmqpLib in the AmqpHandler
  * Added FingersCrossedHandler::clear and BufferHandler::clear to reset them between batches in long running jobs
  * Added support for adding extra fields from $_SERVER in the WebProcessor
  * Fixed support for non-string values in PrsLogMessageProcessor
  * Fixed SwiftMailer messages being sent with the wrong date in long running scripts
  * Fixed minor PHP 5.6 compatibility issues
  * Fixed BufferHandler::close being called twice

### 1.10.0 (2014-06-04)

  * Added Logger::getHandlers() and Logger::getProcessors() methods
  * Added $passthruLevel argument to FingersCrossedHandler to let it always pass some records through even if the trigger level is not reached
  * Added support for extra data in NewRelicHandler
  * Added $expandNewlines flag to the ErrorLogHandler to create multiple log entries when a message has multiple lines

### 1.9.1 (2014-04-24)

  * Fixed regression in RotatingFileHandler file permissions
  * Fixed initialization of the BufferHandler to make sure it gets flushed after receiving records
  * Fixed ChromePHPHandler and FirePHPHandler's activation strategies to be more conservative

### 1.9.0 (2014-04-20)

  * Added LogEntriesHandler to send logs to a LogEntries account
  * Added $filePermissions to tweak file mode on StreamHandler and RotatingFileHandler
  * Added $useFormatting flag to MemoryProcessor to make it send raw data in bytes
  * Added support for table formatting in FirePHPHandler via the table context key
  * Added a TagProcessor to add tags to records, and support for tags in RavenHandler
  * Added $appendNewline flag to the JsonFormatter to enable using it when logging to files
  * Added sound support to the PushoverHandler
  * Fixed multi-threading support in StreamHandler
  * Fixed empty headers issue when ChromePHPHandler received no records
  * Fixed default format of the ErrorLogHandler

### 1.8.0 (2014-03-23)

  * Break: the LineFormatter now strips newlines by default because this was a bug, set $allowInlineLineBreaks to true if you need them
  * Added BrowserConsoleHandler to send logs to any browser's console via console.log() injection in the output
  * Added FilterHandler to filter records and only allow those of a given list of levels through to the wrapped handler
  * Added FlowdockHandler to send logs to a Flowdock account
  * Added RollbarHandler to send logs to a Rollbar account
  * Added HtmlFormatter to send prettier log emails with colors for each log level
  * Added GitProcessor to add the current branch/commit to extra record data
  * Added a Monolog\Registry class to allow easier global access to pre-configured loggers
  * Added support for the new official graylog2/gelf-php lib for GelfHandler, upgrade if you can by replacing the mlehner/gelf-php requirement
  * Added support for HHVM
  * Added support for Loggly batch uploads
  * Added support for tweaking the content type and encoding in NativeMailerHandler
  * Added $skipClassesPartials to tweak the ignored classes in the IntrospectionProcessor
  * Fixed batch request support in GelfHandler

### 1.7.0 (2013-11-14)

  * Added ElasticSearchHandler to send logs to an Elastic Search server
  * Added DynamoDbHandler and ScalarFormatter to send logs to Amazon's Dynamo DB
  * Added SyslogUdpHandler to send logs to a remote syslogd server
  * Added LogglyHandler to send logs to a Loggly account
  * Added $level to IntrospectionProcessor so it only adds backtraces when needed
  * Added $version to LogstashFormatter to allow using the new v1 Logstash format
  * Added $appName to NewRelicHandler
  * Added configuration of Pushover notification retries/expiry
  * Added $maxColumnWidth to NativeMailerHandler to change the 70 chars default
  * Added chainability to most setters for all handlers
  * Fixed RavenHandler batch processing so it takes the message from the record with highest priority
  * Fixed HipChatHandler batch processing so it sends all messages at once
  * Fixed issues with eAccelerator
  * Fixed and improved many small things

### 1.6.0 (2013-07-29)

  * Added HipChatHandler to send logs to a HipChat chat room
  * Added ErrorLogHandler to send logs to PHP's error_log function
  * Added NewRelicHandler to send logs to NewRelic's service
  * Added Monolog\ErrorHandler helper class to register a Logger as exception/error/fatal handler
  * Added ChannelLevelActivationStrategy for the FingersCrossedHandler to customize levels by channel
  * Added stack traces output when normalizing exceptions (json output & co)
  * Added Monolog\Logger::API constant (currently 1)
  * Added support for ChromePHP's v4.0 extension
  * Added support for message priorities in PushoverHandler, see $highPriorityLevel and $emergencyLevel
  * Added support for sending messages to multiple users at once with the PushoverHandler
  * Fixed RavenHandler's support for batch sending of messages (when behind a Buffer or FingersCrossedHandler)
  * Fixed normalization of Traversables with very large data sets, only the first 1000 items are shown now
  * Fixed issue in RotatingFileHandler when an open_basedir restriction is active
  * Fixed minor issues in RavenHandler and bumped the API to Raven 0.5.0
  * Fixed SyslogHandler issue when many were used concurrently with different facilities

### 1.5.0 (2013-04-23)

  * Added ProcessIdProcessor to inject the PID in log records
  * Added UidProcessor to inject a unique identifier to all log records of one request/run
  * Added support for previous exceptions in the LineFormatter exception serialization
  * Added Monolog\Logger::getLevels() to get all available levels
  * Fixed ChromePHPHandler so it avoids sending headers larger than Chrome can handle

### 1.4.1 (2013-04-01)

  * Fixed exception formatting in the LineFormatter to be more minimalistic
  * Fixed RavenHandler's handling of context/extra data, requires Raven client >0.1.0
  * Fixed log rotation in RotatingFileHandler to work with long running scripts spanning multiple days
  * Fixed WebProcessor array access so it checks for data presence
  * Fixed Buffer, Group and FingersCrossed handlers to make use of their processors

### 1.4.0 (2013-02-13)

  * Added RedisHandler to log to Redis via the Predis library or the phpredis extension
  * Added ZendMonitorHandler to log to the Zend Server monitor
  * Added the possibility to pass arrays of handlers and processors directly in the Logger constructor
  * Added `$useSSL` option to the PushoverHandler which is enabled by default
  * Fixed ChromePHPHandler and FirePHPHandler issue when multiple instances are used simultaneously
  * Fixed header injection capability in the NativeMailHandler

### 1.3.1 (2013-01-11)

  * Fixed LogstashFormatter to be usable with stream handlers
  * Fixed GelfMessageFormatter levels on Windows

### 1.3.0 (2013-01-08)

  * Added PSR-3 compliance, the `Monolog\Logger` class is now an instance of `Psr\Log\LoggerInterface`
  * Added PsrLogMessageProcessor that you can selectively enable for full PSR-3 compliance
  * Added LogstashFormatter (combine with SocketHandler or StreamHandler to send logs to Logstash)
  * Added PushoverHandler to send mobile notifications
  * Added CouchDBHandler and DoctrineCouchDBHandler
  * Added RavenHandler to send data to Sentry servers
  * Added support for the new MongoClient class in MongoDBHandler
  * Added microsecond precision to log records' timestamps
  * Added `$flushOnOverflow` param to BufferHandler to flush by batches instead of losing
    the oldest entries
  * Fixed normalization of objects with cyclic references

### 1.2.1 (2012-08-29)

  * Added new $logopts arg to SyslogHandler to provide custom openlog options
  * Fixed fatal error in SyslogHandler

### 1.2.0 (2012-08-18)

  * Added AmqpHandler (for use with AMQP servers)
  * Added CubeHandler
  * Added NativeMailerHandler::addHeader() to send custom headers in mails
  * Added the possibility to specify more than one recipient in NativeMailerHandler
  * Added the possibility to specify float timeouts in SocketHandler
  * Added NOTICE and EMERGENCY levels to conform with RFC 5424
  * Fixed the log records to use the php default timezone instead of UTC
  * Fixed BufferHandler not being flushed properly on PHP fatal errors
  * Fixed normalization of exotic resource types
  * Fixed the default format of the SyslogHandler to avoid duplicating datetimes in syslog

### 1.1.0 (2012-04-23)

  * Added Monolog\Logger::isHandling() to check if a handler will
    handle the given log level
  * Added ChromePHPHandler
  * Added MongoDBHandler
  * Added GelfHandler (for use with Graylog2 servers)
  * Added SocketHandler (for use with syslog-ng for example)
  * Added NormalizerFormatter
  * Added the possibility to change the activation strategy of the FingersCrossedHandler
  * Added possibility to show microseconds in logs
  * Added `server` and `referer` to WebProcessor output

### 1.0.2 (2011-10-24)

  * Fixed bug in IE with large response headers and FirePHPHandler

### 1.0.1 (2011-08-25)

  * Added MemoryPeakUsageProcessor and MemoryUsageProcessor
  * Added Monolog\Logger::getName() to get a logger's channel name

### 1.0.0 (2011-07-06)

  * Added IntrospectionProcessor to get info from where the logger was called
  * Fixed WebProcessor in CLI

### 1.0.0-RC1 (2011-07-01)

  * Initial release<|MERGE_RESOLUTION|>--- conflicted
+++ resolved
@@ -1,4 +1,3 @@
-<<<<<<< HEAD
 ### 2.2.0 (2020-12-14)
 
   * Added JSON_PARTIAL_OUTPUT_ON_ERROR to default json encoding flags, to avoid dropping entire context data or even records due to an invalid subset of it somewhere
@@ -101,11 +100,10 @@
   * Added a `$dateFormat` option to the PsrLogMessageProcessor which lets you format DateTime instances nicely
   * Added support for the PHP 7.x `mongodb` extension in the MongoDBHandler
   * Fixed many minor issues in various handlers, and probably added a few regressions too
-=======
+
 ### 1.26.1 (2021-05-28)
 
   * Fixed PHP 8.1 deprecation warning
->>>>>>> c6b00f05
 
 ### 1.26.0 (2020-12-14)
 
