<?php declare(strict_types=1);

/*
 * This file is part of the Monolog package.
 *
 * (c) Jordi Boggiano <j.boggiano@seld.be>
 *
 * For the full copyright and license information, please view the LICENSE
 * file that was distributed with this source code.
 */

namespace Monolog\Handler;

use Monolog\Logger;
use Monolog\Utils;

/**
 * IFTTTHandler uses cURL to trigger IFTTT Maker actions
 *
 * Register a secret key and trigger/event name at https://ifttt.com/maker
 *
 * value1 will be the channel from monolog's Logger constructor,
 * value2 will be the level name (ERROR, WARNING, ..)
 * value3 will be the log record's message
 *
 * @author Nehal Patel <nehal@nehalpatel.me>
 */
class IFTTTHandler extends AbstractProcessingHandler
{
    private $eventName;
    private $secretKey;

    /**
     * @param string     $eventName The name of the IFTTT Maker event that should be triggered
     * @param string     $secretKey A valid IFTTT secret key
     * @param string|int $level     The minimum logging level at which this handler will be triggered
     * @param bool       $bubble    Whether the messages that are handled can bubble up the stack or not
     */
    public function __construct(string $eventName, string $secretKey, $level = Logger::ERROR, bool $bubble = true)
    {
        $this->eventName = $eventName;
        $this->secretKey = $secretKey;

        parent::__construct($level, $bubble);
    }

    /**
     * {@inheritdoc}
     */
    public function write(array $record): void
    {
        $postData = [
            "value1" => $record["channel"],
            "value2" => $record["level_name"],
            "value3" => $record["message"],
<<<<<<< HEAD
        ];
        $postString = json_encode($postData);
=======
        );
        $postString = Utils::jsonEncode($postData);
>>>>>>> 12a76ad6

        $ch = curl_init();
        curl_setopt($ch, CURLOPT_URL, "https://maker.ifttt.com/trigger/" . $this->eventName . "/with/key/" . $this->secretKey);
        curl_setopt($ch, CURLOPT_POST, true);
        curl_setopt($ch, CURLOPT_RETURNTRANSFER, true);
        curl_setopt($ch, CURLOPT_POSTFIELDS, $postString);
        curl_setopt($ch, CURLOPT_HTTPHEADER, [
            "Content-Type: application/json",
        ]);

        Curl\Util::execute($ch);
    }
}<|MERGE_RESOLUTION|>--- conflicted
+++ resolved
@@ -53,13 +53,8 @@
             "value1" => $record["channel"],
             "value2" => $record["level_name"],
             "value3" => $record["message"],
-<<<<<<< HEAD
         ];
-        $postString = json_encode($postData);
-=======
-        );
         $postString = Utils::jsonEncode($postData);
->>>>>>> 12a76ad6
 
         $ch = curl_init();
         curl_setopt($ch, CURLOPT_URL, "https://maker.ifttt.com/trigger/" . $this->eventName . "/with/key/" . $this->secretKey);
