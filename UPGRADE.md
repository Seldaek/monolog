### 2.0.0

<<<<<<< HEAD
- `Monolog\Logger::API` can be used to distinguish between a Monolog `1` and `2`
  install of Monolog when writing integration code.
=======
- Added support for official Elasticsearch client. To avoid name collision, 
  old `ElasticsearchHandler` renamed to `ElasticaHandler`

- The timezone is now set per Logger instance and not statically, either
  via ->setTimezone or passed in the constructor. Calls to Logger::setTimezone
  should be converted.
>>>>>>> be5c4391

- Removed non-PSR-3 methods to add records, all the `add*` (e.g. `addWarning`)
  methods as well as `emerg`, `crit`, `err` and `warn`.

- DateTime are not formatted with a timezone and microseconds (unless disabled).
  Various formatters and log output might be affected, which may mess with log parsing
  in some cases.

- The `datetime` in every record array is now a DateTimeImmutable, not that you
  should have been modifying these anyway.

- The timezone is now set per Logger instance and not statically, either
  via ->setTimezone or passed in the constructor. Calls to Logger::setTimezone
  should be converted.

- `HandlerInterface` has been split off and two new interfaces now exist for
  more granular controls: `ProcessableHandlerInterface` and
  `FormattableHandlerInterface`. Handlers not extending `AbstractHandler`
  should make sure to implement the relevant interfaces.

- `HandlerInterface` now requires the `close` method to be implemented. This
  only impacts you if you implement the interface yourself, but you can extend
  the new `Monolog\Handler\Handler` base class too.

- There is no more default handler configured on empty Logger instances, if
  you were relying on that you will not get any output anymore, make sure to
  configure the handler you need.

#### LogglyFormatter

- The records' `datetime` is not sent anymore. Only `timestamp` is sent to Loggly.

#### AmqpHandler

- Log levels are not shortened to 4 characters anymore. e.g. a warning record
  will be sent using the `warning.channel` routing key instead of `warn.channel`
  as in 1.x.
- The exchange name does not default to 'log' anymore, and it is completely ignored
  now for the AMQP extension users. Only PHPAmqpLib uses it if provided.

#### RotatingFileHandler

- The file name format must now contain `{date}` and the date format must be set
  to one of the predefined FILE_PER_* constants to avoid issues with file rotation.
  See `setFilenameFormat`.

#### LogstashFormatter

- Removed Logstash V0 support
- Context/extra prefix has been removed in favor of letting users configure the exact key being sent
- Context/extra data are now sent as an object instead of single keys

#### HipChatHandler

- Removed HipChat API v1 support<|MERGE_RESOLUTION|>--- conflicted
+++ resolved
@@ -1,16 +1,7 @@
 ### 2.0.0
 
-<<<<<<< HEAD
 - `Monolog\Logger::API` can be used to distinguish between a Monolog `1` and `2`
   install of Monolog when writing integration code.
-=======
-- Added support for official Elasticsearch client. To avoid name collision, 
-  old `ElasticsearchHandler` renamed to `ElasticaHandler`
-
-- The timezone is now set per Logger instance and not statically, either
-  via ->setTimezone or passed in the constructor. Calls to Logger::setTimezone
-  should be converted.
->>>>>>> be5c4391
 
 - Removed non-PSR-3 methods to add records, all the `add*` (e.g. `addWarning`)
   methods as well as `emerg`, `crit`, `err` and `warn`.
@@ -65,4 +56,9 @@
 
 #### HipChatHandler
 
-- Removed HipChat API v1 support+- Removed HipChat API v1 support
+
+#### ElasticSearchHandler
+
+- As support for the official Elasticsearch library was added, the former ElasticSearchHandler has been
+  renamed to ElasticaHandler and the new one added as ElasticsearchHandler.