<?php declare(strict_types=1);

/*
 * This file is part of the Monolog package.
 *
 * (c) Jordi Boggiano <j.boggiano@seld.be>
 *
 * For the full copyright and license information, please view the LICENSE
 * file that was distributed with this source code.
 */

namespace Monolog\Handler;

use Monolog\Test\TestCase;
use Monolog\Logger;
use Monolog\Formatter\LineFormatter;
use Raven_Client;

class RavenHandlerTest extends TestCase
{
    public function setUp()
    {
        if (!class_exists('Raven_Client')) {
            $this->markTestSkipped('sentry/sentry not installed');
        }

        if (version_compare(Raven_Client::VERSION, '0.16.0', '>=')) {
            require_once __DIR__ . '/MockRavenClient-gte-0-16-0.php';
        } else {
            require_once __DIR__ . '/MockRavenClient.php';
        }
    }

    /**
     * @covers Monolog\Handler\RavenHandler::__construct
     */
    public function testConstruct()
    {
        $handler = new RavenHandler($this->getRavenClient());
        $this->assertInstanceOf('Monolog\Handler\RavenHandler', $handler);
    }

    protected function getHandler($ravenClient)
    {
        $handler = new RavenHandler($ravenClient);

        return $handler;
    }

    protected function getRavenClient()
    {
        $dsn = 'http://43f6017361224d098402974103bfc53d:a6a0538fc2934ba2bed32e08741b2cd3@marca.python.live.cheggnet.com:9000/1';

        return new MockRavenClient($dsn);
    }

    public function testDebug()
    {
        $ravenClient = $this->getRavenClient();
        $handler = $this->getHandler($ravenClient);

        $record = $this->getRecord(Logger::DEBUG, 'A test debug message');
        $handler->handle($record);

        $this->assertEquals($ravenClient::DEBUG, $ravenClient->lastData['level']);
        $this->assertContains($record['message'], $ravenClient->lastData['message']);
    }

    public function testWarning()
    {
        $ravenClient = $this->getRavenClient();
        $handler = $this->getHandler($ravenClient);

        $record = $this->getRecord(Logger::WARNING, 'A test warning message');
        $handler->handle($record);

        $this->assertEquals($ravenClient::WARNING, $ravenClient->lastData['level']);
        $this->assertContains($record['message'], $ravenClient->lastData['message']);
    }

    public function testTag()
    {
        $ravenClient = $this->getRavenClient();
        $handler = $this->getHandler($ravenClient);

        $tags = [1, 2, 'foo'];
        $record = $this->getRecord(Logger::INFO, 'test', ['tags' => $tags]);
        $handler->handle($record);

        $this->assertEquals($tags, $ravenClient->lastData['tags']);
    }

    public function testExtraParameters()
    {
        $ravenClient = $this->getRavenClient();
        $handler = $this->getHandler($ravenClient);

        $checksum = '098f6bcd4621d373cade4e832627b4f6';
        $release = '05a671c66aefea124cc08b76ea6d30bb';
<<<<<<< HEAD
        $record = $this->getRecord(Logger::INFO, 'test', ['checksum' => $checksum, 'release' => $release]);
=======
        $eventId = '31423';
        $record = $this->getRecord(Logger::INFO, 'test', array('checksum' => $checksum, 'release' => $release, 'event_id' => $eventId));
>>>>>>> 665d0e8b
        $handler->handle($record);

        $this->assertEquals($checksum, $ravenClient->lastData['checksum']);
        $this->assertEquals($release, $ravenClient->lastData['release']);
        $this->assertEquals($eventId, $ravenClient->lastData['event_id']);
    }

    public function testFingerprint()
    {
        $ravenClient = $this->getRavenClient();
        $handler = $this->getHandler($ravenClient);

        $fingerprint = ['{{ default }}', 'other value'];
        $record = $this->getRecord(Logger::INFO, 'test', ['fingerprint' => $fingerprint]);
        $handler->handle($record);

        $this->assertEquals($fingerprint, $ravenClient->lastData['fingerprint']);
    }

    public function testUserContext()
    {
        $ravenClient = $this->getRavenClient();
        $handler = $this->getHandler($ravenClient);

        $recordWithNoContext = $this->getRecord(Logger::INFO, 'test with default user context');
        // set user context 'externally'

        $user = [
            'id' => '123',
            'email' => 'test@test.com',
        ];

        $recordWithContext = $this->getRecord(Logger::INFO, 'test', ['user' => $user]);

        $ravenClient->user_context(['id' => 'test_user_id']);
        // handle context
        $handler->handle($recordWithContext);
        $this->assertEquals($user, $ravenClient->lastData['user']);

        // check to see if its reset
        $handler->handle($recordWithNoContext);
        $this->assertInternalType('array', $ravenClient->context->user);
        $this->assertSame('test_user_id', $ravenClient->context->user['id']);

        // handle with null context
        $ravenClient->user_context(null);
        $handler->handle($recordWithContext);
        $this->assertEquals($user, $ravenClient->lastData['user']);

        // check to see if its reset
        $handler->handle($recordWithNoContext);
        $this->assertNull($ravenClient->context->user);
    }

    public function testException()
    {
        $ravenClient = $this->getRavenClient();
        $handler = $this->getHandler($ravenClient);

        try {
            $this->methodThatThrowsAnException();
        } catch (\Exception $e) {
            $record = $this->getRecord(Logger::ERROR, $e->getMessage(), ['exception' => $e]);
            $handler->handle($record);
        }

        $this->assertEquals($record['message'], $ravenClient->lastData['message']);
    }

    public function testHandleBatch()
    {
        $records = $this->getMultipleRecords();
        $records[] = $this->getRecord(Logger::WARNING, 'warning');
        $records[] = $this->getRecord(Logger::WARNING, 'warning');

        $logFormatter = $this->createMock('Monolog\\Formatter\\FormatterInterface');
        $logFormatter->expects($this->once())->method('formatBatch');

        $formatter = $this->createMock('Monolog\\Formatter\\FormatterInterface');
        $formatter->expects($this->once())->method('format')->with($this->callback(function ($record) {
            return $record['level'] == 400;
        }));

        $handler = $this->getHandler($this->getRavenClient());
        $handler->setBatchFormatter($logFormatter);
        $handler->setFormatter($formatter);
        $handler->handleBatch($records);
    }

    public function testHandleBatchDoNothingIfRecordsAreBelowLevel()
    {
        $records = [
            $this->getRecord(Logger::DEBUG, 'debug message 1'),
            $this->getRecord(Logger::DEBUG, 'debug message 2'),
            $this->getRecord(Logger::INFO, 'information'),
        ];

        $handler = $this->getMockBuilder('Monolog\Handler\RavenHandler')
            ->setMethods(['handle'])
            ->setConstructorArgs([$this->getRavenClient()])
            ->getMock();
        $handler->expects($this->never())->method('handle');
        $handler->setLevel(Logger::ERROR);
        $handler->handleBatch($records);
    }

    public function testHandleBatchPicksProperMessage()
    {
        $records = array(
            $this->getRecord(Logger::DEBUG, 'debug message 1'),
            $this->getRecord(Logger::DEBUG, 'debug message 2'),
            $this->getRecord(Logger::INFO, 'information 1'),
            $this->getRecord(Logger::ERROR, 'error 1'),
            $this->getRecord(Logger::WARNING, 'warning'),
            $this->getRecord(Logger::ERROR, 'error 2'),
            $this->getRecord(Logger::INFO, 'information 2'),
        );

        $logFormatter = $this->createMock('Monolog\\Formatter\\FormatterInterface');
        $logFormatter->expects($this->once())->method('formatBatch');

        $formatter = $this->createMock('Monolog\\Formatter\\FormatterInterface');
        $formatter->expects($this->once())->method('format')->with($this->callback(function ($record) use ($records) {
            return $record['message'] == 'error 1';
        }));

        $handler = $this->getHandler($this->getRavenClient());
        $handler->setBatchFormatter($logFormatter);
        $handler->setFormatter($formatter);
        $handler->handleBatch($records);
    }

    public function testGetSetBatchFormatter()
    {
        $ravenClient = $this->getRavenClient();
        $handler = $this->getHandler($ravenClient);

        $handler->setBatchFormatter($formatter = new LineFormatter());
        $this->assertSame($formatter, $handler->getBatchFormatter());
    }

    public function testRelease()
    {
        $ravenClient = $this->getRavenClient();
        $handler = $this->getHandler($ravenClient);
        $release = 'v42.42.42';
        $handler->setRelease($release);
        $record = $this->getRecord(Logger::INFO, 'test');
        $handler->handle($record);
        $this->assertEquals($release, $ravenClient->lastData['release']);

        $localRelease = 'v41.41.41';
        $record = $this->getRecord(Logger::INFO, 'test', ['release' => $localRelease]);
        $handler->handle($record);
        $this->assertEquals($localRelease, $ravenClient->lastData['release']);
    }

    private function methodThatThrowsAnException()
    {
        throw new \Exception('This is an exception');
    }
}<|MERGE_RESOLUTION|>--- conflicted
+++ resolved
@@ -97,12 +97,8 @@
 
         $checksum = '098f6bcd4621d373cade4e832627b4f6';
         $release = '05a671c66aefea124cc08b76ea6d30bb';
-<<<<<<< HEAD
-        $record = $this->getRecord(Logger::INFO, 'test', ['checksum' => $checksum, 'release' => $release]);
-=======
         $eventId = '31423';
-        $record = $this->getRecord(Logger::INFO, 'test', array('checksum' => $checksum, 'release' => $release, 'event_id' => $eventId));
->>>>>>> 665d0e8b
+        $record = $this->getRecord(Logger::INFO, 'test', ['checksum' => $checksum, 'release' => $release, 'event_id' => $eventId]);
         $handler->handle($record);
 
         $this->assertEquals($checksum, $ravenClient->lastData['checksum']);
