<?php declare(strict_types=1);

/*
 * This file is part of the Monolog package.
 *
 * (c) Jordi Boggiano <j.boggiano@seld.be>
 *
 * For the full copyright and license information, please view the LICENSE
 * file that was distributed with this source code.
 */

namespace Monolog\Handler;

use Monolog\Formatter\LineFormatter;
use Monolog\Formatter\FormatterInterface;
use Monolog\Logger;
use Raven_Client;

/**
 * Handler to send messages to a Sentry (https://github.com/getsentry/sentry) server
 * using raven-php (https://github.com/getsentry/raven-php)
 *
 * @author Marc Abramowitz <marc@marc-abramowitz.com>
 */
class RavenHandler extends AbstractProcessingHandler
{
    /**
     * Translates Monolog log levels to Raven log levels.
     */
    private $logLevels = [
        Logger::DEBUG     => Raven_Client::DEBUG,
        Logger::INFO      => Raven_Client::INFO,
        Logger::NOTICE    => Raven_Client::INFO,
        Logger::WARNING   => Raven_Client::WARNING,
        Logger::ERROR     => Raven_Client::ERROR,
        Logger::CRITICAL  => Raven_Client::FATAL,
        Logger::ALERT     => Raven_Client::FATAL,
        Logger::EMERGENCY => Raven_Client::FATAL,
    ];

    /**
     * @var string should represent the current version of the calling
     *             software. Can be any string (git commit, version number)
     */
    private $release;

    /**
     * @var Raven_Client the client object that sends the message to the server
     */
    protected $ravenClient;

    /**
     * @var LineFormatter The formatter to use for the logs generated via handleBatch()
     */
    protected $batchFormatter;

    /**
     * @param Raven_Client $ravenClient
     * @param int          $level       The minimum logging level at which this handler will be triggered
     * @param Boolean      $bubble      Whether the messages that are handled can bubble up the stack or not
     */
    public function __construct(Raven_Client $ravenClient, $level = Logger::DEBUG, $bubble = true)
    {
        parent::__construct($level, $bubble);

        $this->ravenClient = $ravenClient;
    }

    /**
     * {@inheritdoc}
     */
    public function handleBatch(array $records)
    {
        $level = $this->level;

        // filter records based on their level
        $records = array_filter($records, function ($record) use ($level) {
            return $record['level'] >= $level;
        });

        if (!$records) {
            return;
        }

        // the record with the highest severity is the "main" one
        $record = array_reduce($records, function ($highest, $record) {
            if ($record['level'] > $highest['level']) {
                return $record;
            }

            return $highest;
        });

        // the other ones are added as a context item
        $logs = [];
        foreach ($records as $r) {
            $logs[] = $this->processRecord($r);
        }

        if ($logs) {
            $record['context']['logs'] = (string) $this->getBatchFormatter()->formatBatch($logs);
        }

        $this->handle($record);
    }

    /**
     * Sets the formatter for the logs generated by handleBatch().
     *
     * @param FormatterInterface $formatter
     */
    public function setBatchFormatter(FormatterInterface $formatter)
    {
        $this->batchFormatter = $formatter;
    }

    /**
     * Gets the formatter for the logs generated by handleBatch().
     *
     * @return FormatterInterface
     */
    public function getBatchFormatter()
    {
        if (!$this->batchFormatter) {
            $this->batchFormatter = $this->getDefaultBatchFormatter();
        }

        return $this->batchFormatter;
    }

    /**
     * {@inheritdoc}
     */
    protected function write(array $record)
    {
        /** @var bool|null|array This is false, unless set below to null or an array of data, when we read the current user context */
        $previousUserContext = false;
        $options = [];
        $options['level'] = $this->logLevels[$record['level']];
        $options['tags'] = [];
        if (!empty($record['extra']['tags'])) {
            $options['tags'] = array_merge($options['tags'], $record['extra']['tags']);
            unset($record['extra']['tags']);
        }
        if (!empty($record['context']['tags'])) {
            $options['tags'] = array_merge($options['tags'], $record['context']['tags']);
            unset($record['context']['tags']);
        }
        if (!empty($record['context']['fingerprint'])) {
            $options['fingerprint'] = $record['context']['fingerprint'];
            unset($record['context']['fingerprint']);
        }
        if (!empty($record['context']['logger'])) {
            $options['logger'] = $record['context']['logger'];
            unset($record['context']['logger']);
        } else {
            $options['logger'] = $record['channel'];
        }
        foreach ($this->getExtraParameters() as $key) {
            foreach (['extra', 'context'] as $source) {
                if (!empty($record[$source][$key])) {
                    $options[$key] = $record[$source][$key];
                    unset($record[$source][$key]);
                }
            }
        }
        if (!empty($record['context'])) {
            $options['extra']['context'] = $record['context'];
            if (!empty($record['context']['user'])) {
                $previousUserContext = $this->ravenClient->context->user;
                $this->ravenClient->user_context($record['context']['user']);
                unset($options['extra']['context']['user']);
            }
        }
        if (!empty($record['extra'])) {
            $options['extra']['extra'] = $record['extra'];
        }

        if (!empty($this->release) && !isset($options['release'])) {
            $options['release'] = $this->release;
        }

        if (isset($record['context']['exception']) && ($record['context']['exception'] instanceof \Exception || (PHP_VERSION_ID >= 70000 && $record['context']['exception'] instanceof \Throwable))) {
            $options['extra']['message'] = $record['formatted'];
            $this->ravenClient->captureException($record['context']['exception'], $options);
        } else {
            $this->ravenClient->captureMessage($record['formatted'], [], $options);
        }

        // restore the user context if it was modified
        if (!is_bool($previousUserContext)) {
            $this->ravenClient->user_context($previousUserContext);
        }
    }

    /**
     * {@inheritDoc}
     */
    protected function getDefaultFormatter(): FormatterInterface
    {
        return new LineFormatter('[%channel%] %message%');
    }

    /**
     * Gets the default formatter for the logs generated by handleBatch().
     *
     * @return FormatterInterface
     */
    protected function getDefaultBatchFormatter()
    {
        return new LineFormatter();
    }

    /**
     * Gets extra parameters supported by Raven that can be found in "extra" and "context"
     *
     * @return array
     */
    protected function getExtraParameters()
    {
<<<<<<< HEAD
        return ['checksum', 'release'];
=======
        return array('checksum', 'release', 'event_id');
>>>>>>> 665d0e8b
    }

    /**
     * @param string $value
     * @return self
     */
    public function setRelease($value)
    {
        $this->release = $value;

        return $this;
    }
}<|MERGE_RESOLUTION|>--- conflicted
+++ resolved
@@ -218,11 +218,7 @@
      */
     protected function getExtraParameters()
     {
-<<<<<<< HEAD
-        return ['checksum', 'release'];
-=======
-        return array('checksum', 'release', 'event_id');
->>>>>>> 665d0e8b
+        return ['checksum', 'release', 'event_id'];
     }
 
     /**
