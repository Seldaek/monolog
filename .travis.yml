--- conflicted
+++ resolved
@@ -9,11 +9,7 @@
   - 5.6
   - 7.0
   - 7.1
-<<<<<<< HEAD
   - 7.2
-  - hhvm
-=======
->>>>>>> 8c4539f1
   - nightly
 
 matrix:
