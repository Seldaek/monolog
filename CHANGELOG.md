<<<<<<< HEAD
### 2.0.1 (2019-11-13)

  * Fixed normalization of Traversables to avoid traversing them as not all of them are rewindable
  * Fixed setFormatter/getFormatter to forward to the nested handler in FilterHandler, FingersCrossedHandler, BufferHandler, OverflowHandler and SamplingHandler
  * Fixed BrowserConsoleHandler formatting when using multiple styles
  * Fixed normalization of exception codes to be always integers even for PDOException which have them as numeric strings
  * Fixed normalization of SoapFault objects containing non-strings as "detail"
  * Fixed json encoding across all handlers to always attempt recovery of non-UTF-8 strings instead of failing the whole encoding
  * Fixed ChromePHPHandler to avoid sending more data than latest Chrome versions allow in headers (4KB down from 256KB).
  * Fixed type error in BrowserConsoleHandler when the context array of log records was not associative.

### 2.0.0 (2019-08-30)

  * BC Break: This is a major release, see [UPGRADE.md](UPGRADE.md) for details if you are coming from a 1.x release
  * BC Break: Logger methods log/debug/info/notice/warning/error/critical/alert/emergency now have explicit void return types
  * Added FallbackGroupHandler which works like the WhatFailureGroupHandler but stops dispatching log records as soon as one handler accepted it
  * Fixed support for UTF-8 when cutting strings to avoid cutting a multibyte-character in half
  * Fixed normalizers handling of exception backtraces to avoid serializing arguments in some cases
  * Fixed date timezone handling in SyslogUdpHandler

### 2.0.0-beta2 (2019-07-06)

  * BC Break: This is a major release, see [UPGRADE.md](UPGRADE.md) for details if you are coming from a 1.x release
  * BC Break: PHP 7.2 is now the minimum required PHP version.
  * BC Break: Removed SlackbotHandler, RavenHandler and HipChatHandler, see [UPGRADE.md](UPGRADE.md) for details
  * Added OverflowHandler which will only flush log records to its nested handler when reaching a certain amount of logs (i.e. only pass through when things go really bad)
  * Added TelegramBotHandler to log records to a [Telegram](https://core.telegram.org/bots/api) bot account
  * Added support for JsonSerializable when normalizing exceptions
  * Added support for RFC3164 (outdated BSD syslog protocol) to SyslogUdpHandler
  * Added SoapFault details to formatted exceptions
  * Fixed DeduplicationHandler silently failing to start when file could not be opened
  * Fixed issue in GroupHandler and WhatFailureGroupHandler where setting multiple processors would duplicate records
  * Fixed GelfFormatter losing some data when one attachment was too long
  * Fixed issue in SignalHandler restarting syscalls functionality
  * Improved performance of LogglyHandler when sending multiple logs in a single request

### 2.0.0-beta1 (2018-12-08)

  * BC Break: This is a major release, see [UPGRADE.md](UPGRADE.md) for details if you are coming from a 1.x release
  * BC Break: PHP 7.1 is now the minimum required PHP version.
  * BC Break: Quite a few interface changes, only relevant if you implemented your own handlers/processors/formatters
  * BC Break: Removed non-PSR-3 methods to add records, all the `add*` (e.g. `addWarning`) methods as well as `emerg`, `crit`, `err` and `warn`
  * BC Break: The record timezone is now set per Logger instance and not statically anymore
  * BC Break: There is no more default handler configured on empty Logger instances
  * BC Break: ElasticSearchHandler renamed to ElasticaHandler
  * BC Break: Various handler-specific breaks, see [UPGRADE.md](UPGRADE.md) for details
  * Added scalar type hints and return hints in all the places it was possible. Switched strict_types on for more reliability.
  * Added DateTimeImmutable support, all record datetime are now immutable, and will toString/json serialize with the correct date format, including microseconds (unless disabled)
  * Added timezone and microseconds to the default date format
  * Added SendGridHandler to use the SendGrid API to send emails
  * Added LogmaticHandler to use the Logmatic.io API to store log records
  * Added SqsHandler to send log records to an AWS SQS queue
  * Added ElasticsearchHandler to send records via the official ES library. Elastica users should now use ElasticaHandler instead of ElasticSearchHandler
  * Added NoopHandler which is similar to the NullHandle but does not prevent the bubbling of log records to handlers further down the configuration, useful for temporarily disabling a handler in configuration files
  * Added ProcessHandler to write log output to the STDIN of a given process
  * Added HostnameProcessor that adds the machine's hostname to log records
  * Added a `$dateFormat` option to the PsrLogMessageProcessor which lets you format DateTime instances nicely
  * Added support for the PHP 7.x `mongodb` extension in the MongoDBHandler
  * Fixed many minor issues in various handlers, and probably added a few regressions too
=======
### 1.25.3 (2019-12-20)

  * Fixed formatting of resources in JsonFormatter
  * Fixed RedisHandler failing to use MULTI properly when passed a proxied Redis instance (e.g. in Symfony with lazy services)
  * Fixed FilterHandler triggering a notice when handleBatch was filtering all records passed to it
  * Fixed Turkish locale messing up the conversion of level names to their constant values
>>>>>>> fa829219

### 1.25.2 (2019-11-13)

  * Fixed normalization of Traversables to avoid traversing them as not all of them are rewindable
  * Fixed setFormatter/getFormatter to forward to the nested handler in FilterHandler, FingersCrossedHandler, BufferHandler and SamplingHandler
  * Fixed BrowserConsoleHandler formatting when using multiple styles
  * Fixed normalization of exception codes to be always integers even for PDOException which have them as numeric strings
  * Fixed normalization of SoapFault objects containing non-strings as "detail"
  * Fixed json encoding across all handlers to always attempt recovery of non-UTF-8 strings instead of failing the whole encoding

### 1.25.1 (2019-09-06)

  * Fixed forward-compatible interfaces to be compatible with Monolog 1.x too.

### 1.25.0 (2019-09-06)

  * Deprecated SlackbotHandler, use SlackWebhookHandler or SlackHandler instead
  * Deprecated RavenHandler, use sentry/sentry 2.x and their Sentry\Monolog\Handler instead
  * Deprecated HipChatHandler, migrate to Slack and use SlackWebhookHandler or SlackHandler instead
  * Added forward-compatible interfaces and traits FormattableHandlerInterface, FormattableHandlerTrait, ProcessableHandlerInterface, ProcessableHandlerTrait. If you use modern PHP and want to make code compatible with Monolog 1 and 2 this can help. You will have to require at least Monolog 1.25 though.
  * Added support for RFC3164 (outdated BSD syslog protocol) to SyslogUdpHandler
  * Fixed issue in GroupHandler and WhatFailureGroupHandler where setting multiple processors would duplicate records
  * Fixed issue in SignalHandler restarting syscalls functionality
  * Fixed normalizers handling of exception backtraces to avoid serializing arguments in some cases
  * Fixed ZendMonitorHandler to work with the latest Zend Server versions
  * Fixed ChromePHPHandler to avoid sending more data than latest Chrome versions allow in headers (4KB down from 256KB).

### 1.24.0 (2018-11-05)

  * BC Notice: If you are extending any of the Monolog's Formatters' `normalize` method, make sure you add the new `$depth = 0` argument to your function signature to avoid strict PHP warnings.
  * Added a `ResettableInterface` in order to reset/reset/clear/flush handlers and processors
  * Added a `ProcessorInterface` as an optional way to label a class as being a processor (mostly useful for autowiring dependency containers)
  * Added a way to log signals being received using Monolog\SignalHandler
  * Added ability to customize error handling at the Logger level using Logger::setExceptionHandler
  * Added InsightOpsHandler to migrate users of the LogEntriesHandler
  * Added protection to NormalizerFormatter against circular and very deep structures, it now stops normalizing at a depth of 9
  * Added capture of stack traces to ErrorHandler when logging PHP errors
  * Added RavenHandler support for a `contexts` context or extra key to forward that to Sentry's contexts
  * Added forwarding of context info to FluentdFormatter
  * Added SocketHandler::setChunkSize to override the default chunk size in case you must send large log lines to rsyslog for example
  * Added ability to extend/override BrowserConsoleHandler
  * Added SlackWebhookHandler::getWebhookUrl and SlackHandler::getToken to enable class extensibility
  * Added SwiftMailerHandler::getSubjectFormatter to enable class extensibility
  * Dropped official support for HHVM in test builds
  * Fixed normalization of exception traces when call_user_func is used to avoid serializing objects and the data they contain
  * Fixed naming of fields in Slack handler, all field names are now capitalized in all cases
  * Fixed HipChatHandler bug where slack dropped messages randomly
  * Fixed normalization of objects in Slack handlers
  * Fixed support for PHP7's Throwable in NewRelicHandler
  * Fixed race bug when StreamHandler sometimes incorrectly reported it failed to create a directory
  * Fixed table row styling issues in HtmlFormatter
  * Fixed RavenHandler dropping the message when logging exception
  * Fixed WhatFailureGroupHandler skipping processors when using handleBatch
    and implement it where possible
  * Fixed display of anonymous class names

### 1.23.0 (2017-06-19)

  * Improved SyslogUdpHandler's support for RFC5424 and added optional `$ident` argument
  * Fixed GelfHandler truncation to be per field and not per message
  * Fixed compatibility issue with PHP <5.3.6
  * Fixed support for headless Chrome in ChromePHPHandler
  * Fixed support for latest Aws SDK in DynamoDbHandler
  * Fixed support for SwiftMailer 6.0+ in SwiftMailerHandler

### 1.22.1 (2017-03-13)

  * Fixed lots of minor issues in the new Slack integrations
  * Fixed support for allowInlineLineBreaks in LineFormatter when formatting exception backtraces

### 1.22.0 (2016-11-26)

  * Added SlackbotHandler and SlackWebhookHandler to set up Slack integration more easily
  * Added MercurialProcessor to add mercurial revision and branch names to log records
  * Added support for AWS SDK v3 in DynamoDbHandler
  * Fixed fatal errors occurring when normalizing generators that have been fully consumed
  * Fixed RollbarHandler to include a level (rollbar level), monolog_level (original name), channel and datetime (unix)
  * Fixed RollbarHandler not flushing records automatically, calling close() explicitly is not necessary anymore
  * Fixed SyslogUdpHandler to avoid sending empty frames
  * Fixed a few PHP 7.0 and 7.1 compatibility issues

### 1.21.0 (2016-07-29)

  * Break: Reverted the addition of $context when the ErrorHandler handles regular php errors from 1.20.0 as it was causing issues
  * Added support for more formats in RotatingFileHandler::setFilenameFormat as long as they have Y, m and d in order
  * Added ability to format the main line of text the SlackHandler sends by explicitly setting a formatter on the handler
  * Added information about SoapFault instances in NormalizerFormatter
  * Added $handleOnlyReportedErrors option on ErrorHandler::registerErrorHandler (default true) to allow logging of all errors no matter the error_reporting level

### 1.20.0 (2016-07-02)

  * Added FingersCrossedHandler::activate() to manually trigger the handler regardless of the activation policy
  * Added StreamHandler::getUrl to retrieve the stream's URL
  * Added ability to override addRow/addTitle in HtmlFormatter
  * Added the $context to context information when the ErrorHandler handles a regular php error
  * Deprecated RotatingFileHandler::setFilenameFormat to only support 3 formats: Y, Y-m and Y-m-d
  * Fixed WhatFailureGroupHandler to work with PHP7 throwables
  * Fixed a few minor bugs

### 1.19.0 (2016-04-12)

  * Break: StreamHandler will not close streams automatically that it does not own. If you pass in a stream (not a path/url), then it will not close it for you. You can retrieve those using getStream() if needed
  * Added DeduplicationHandler to remove duplicate records from notifications across multiple requests, useful for email or other notifications on errors
  * Added ability to use `%message%` and other LineFormatter replacements in the subject line of emails sent with NativeMailHandler and SwiftMailerHandler
  * Fixed HipChatHandler handling of long messages

### 1.18.2 (2016-04-02)

  * Fixed ElasticaFormatter to use more precise dates
  * Fixed GelfMessageFormatter sending too long messages

### 1.18.1 (2016-03-13)

  * Fixed SlackHandler bug where slack dropped messages randomly
  * Fixed RedisHandler issue when using with the PHPRedis extension
  * Fixed AmqpHandler content-type being incorrectly set when using with the AMQP extension
  * Fixed BrowserConsoleHandler regression

### 1.18.0 (2016-03-01)

  * Added optional reduction of timestamp precision via `Logger->useMicrosecondTimestamps(false)`, disabling it gets you a bit of performance boost but reduces the precision to the second instead of microsecond
  * Added possibility to skip some extra stack frames in IntrospectionProcessor if you have some library wrapping Monolog that is always adding frames
  * Added `Logger->withName` to clone a logger (keeping all handlers) with a new name
  * Added FluentdFormatter for the Fluentd unix socket protocol
  * Added HandlerWrapper base class to ease the creation of handler wrappers, just extend it and override as needed
  * Added support for replacing context sub-keys using `%context.*%` in LineFormatter
  * Added support for `payload` context value in RollbarHandler
  * Added setRelease to RavenHandler to describe the application version, sent with every log
  * Added support for `fingerprint` context value in RavenHandler
  * Fixed JSON encoding errors that would gobble up the whole log record, we now handle those more gracefully by dropping chars as needed
  * Fixed write timeouts in SocketHandler and derivatives, set to 10sec by default, lower it with `setWritingTimeout()`
  * Fixed PHP7 compatibility with regard to Exception/Throwable handling in a few places

### 1.17.2 (2015-10-14)

  * Fixed ErrorHandler compatibility with non-Monolog PSR-3 loggers
  * Fixed SlackHandler handling to use slack functionalities better
  * Fixed SwiftMailerHandler bug when sending multiple emails they all had the same id
  * Fixed 5.3 compatibility regression

### 1.17.1 (2015-08-31)

  * Fixed RollbarHandler triggering PHP notices

### 1.17.0 (2015-08-30)

  * Added support for `checksum` and `release` context/extra values in RavenHandler
  * Added better support for exceptions in RollbarHandler
  * Added UidProcessor::getUid
  * Added support for showing the resource type in NormalizedFormatter
  * Fixed IntrospectionProcessor triggering PHP notices

### 1.16.0 (2015-08-09)

  * Added IFTTTHandler to notify ifttt.com triggers
  * Added Logger::setHandlers() to allow setting/replacing all handlers
  * Added $capSize in RedisHandler to cap the log size
  * Fixed StreamHandler creation of directory to only trigger when the first log write happens
  * Fixed bug in the handling of curl failures
  * Fixed duplicate logging of fatal errors when both error and fatal error handlers are registered in monolog's ErrorHandler
  * Fixed missing fatal errors records with handlers that need to be closed to flush log records
  * Fixed TagProcessor::addTags support for associative arrays

### 1.15.0 (2015-07-12)

  * Added addTags and setTags methods to change a TagProcessor
  * Added automatic creation of directories if they are missing for a StreamHandler to open a log file
  * Added retry functionality to Loggly, Cube and Mandrill handlers so they retry up to 5 times in case of network failure
  * Fixed process exit code being incorrectly reset to 0 if ErrorHandler::registerExceptionHandler was used
  * Fixed HTML/JS escaping in BrowserConsoleHandler
  * Fixed JSON encoding errors being silently suppressed (PHP 5.5+ only)

### 1.14.0 (2015-06-19)

  * Added PHPConsoleHandler to send record to Chrome's PHP Console extension and library
  * Added support for objects implementing __toString in the NormalizerFormatter
  * Added support for HipChat's v2 API in HipChatHandler
  * Added Logger::setTimezone() to initialize the timezone monolog should use in case date.timezone isn't correct for your app
  * Added an option to send formatted message instead of the raw record on PushoverHandler via ->useFormattedMessage(true)
  * Fixed curl errors being silently suppressed

### 1.13.1 (2015-03-09)

  * Fixed regression in HipChat requiring a new token to be created

### 1.13.0 (2015-03-05)

  * Added Registry::hasLogger to check for the presence of a logger instance
  * Added context.user support to RavenHandler
  * Added HipChat API v2 support in the HipChatHandler
  * Added NativeMailerHandler::addParameter to pass params to the mail() process
  * Added context data to SlackHandler when $includeContextAndExtra is true
  * Added ability to customize the Swift_Message per-email in SwiftMailerHandler
  * Fixed SwiftMailerHandler to lazily create message instances if a callback is provided
  * Fixed serialization of INF and NaN values in Normalizer and LineFormatter

### 1.12.0 (2014-12-29)

  * Break: HandlerInterface::isHandling now receives a partial record containing only a level key. This was always the intent and does not break any Monolog handler but is strictly speaking a BC break and you should check if you relied on any other field in your own handlers.
  * Added PsrHandler to forward records to another PSR-3 logger
  * Added SamplingHandler to wrap around a handler and include only every Nth record
  * Added MongoDBFormatter to support better storage with MongoDBHandler (it must be enabled manually for now)
  * Added exception codes in the output of most formatters
  * Added LineFormatter::includeStacktraces to enable exception stack traces in logs (uses more than one line)
  * Added $useShortAttachment to SlackHandler to minify attachment size and $includeExtra to append extra data
  * Added $host to HipChatHandler for users of private instances
  * Added $transactionName to NewRelicHandler and support for a transaction_name context value
  * Fixed MandrillHandler to avoid outputting API call responses
  * Fixed some non-standard behaviors in SyslogUdpHandler

### 1.11.0 (2014-09-30)

  * Break: The NewRelicHandler extra and context data are now prefixed with extra_ and context_ to avoid clashes. Watch out if you have scripts reading those from the API and rely on names
  * Added WhatFailureGroupHandler to suppress any exception coming from the wrapped handlers and avoid chain failures if a logging service fails
  * Added MandrillHandler to send emails via the Mandrillapp.com API
  * Added SlackHandler to log records to a Slack.com account
  * Added FleepHookHandler to log records to a Fleep.io account
  * Added LogglyHandler::addTag to allow adding tags to an existing handler
  * Added $ignoreEmptyContextAndExtra to LineFormatter to avoid empty [] at the end
  * Added $useLocking to StreamHandler and RotatingFileHandler to enable flock() while writing
  * Added support for PhpAmqpLib in the AmqpHandler
  * Added FingersCrossedHandler::clear and BufferHandler::clear to reset them between batches in long running jobs
  * Added support for adding extra fields from $_SERVER in the WebProcessor
  * Fixed support for non-string values in PrsLogMessageProcessor
  * Fixed SwiftMailer messages being sent with the wrong date in long running scripts
  * Fixed minor PHP 5.6 compatibility issues
  * Fixed BufferHandler::close being called twice

### 1.10.0 (2014-06-04)

  * Added Logger::getHandlers() and Logger::getProcessors() methods
  * Added $passthruLevel argument to FingersCrossedHandler to let it always pass some records through even if the trigger level is not reached
  * Added support for extra data in NewRelicHandler
  * Added $expandNewlines flag to the ErrorLogHandler to create multiple log entries when a message has multiple lines

### 1.9.1 (2014-04-24)

  * Fixed regression in RotatingFileHandler file permissions
  * Fixed initialization of the BufferHandler to make sure it gets flushed after receiving records
  * Fixed ChromePHPHandler and FirePHPHandler's activation strategies to be more conservative

### 1.9.0 (2014-04-20)

  * Added LogEntriesHandler to send logs to a LogEntries account
  * Added $filePermissions to tweak file mode on StreamHandler and RotatingFileHandler
  * Added $useFormatting flag to MemoryProcessor to make it send raw data in bytes
  * Added support for table formatting in FirePHPHandler via the table context key
  * Added a TagProcessor to add tags to records, and support for tags in RavenHandler
  * Added $appendNewline flag to the JsonFormatter to enable using it when logging to files
  * Added sound support to the PushoverHandler
  * Fixed multi-threading support in StreamHandler
  * Fixed empty headers issue when ChromePHPHandler received no records
  * Fixed default format of the ErrorLogHandler

### 1.8.0 (2014-03-23)

  * Break: the LineFormatter now strips newlines by default because this was a bug, set $allowInlineLineBreaks to true if you need them
  * Added BrowserConsoleHandler to send logs to any browser's console via console.log() injection in the output
  * Added FilterHandler to filter records and only allow those of a given list of levels through to the wrapped handler
  * Added FlowdockHandler to send logs to a Flowdock account
  * Added RollbarHandler to send logs to a Rollbar account
  * Added HtmlFormatter to send prettier log emails with colors for each log level
  * Added GitProcessor to add the current branch/commit to extra record data
  * Added a Monolog\Registry class to allow easier global access to pre-configured loggers
  * Added support for the new official graylog2/gelf-php lib for GelfHandler, upgrade if you can by replacing the mlehner/gelf-php requirement
  * Added support for HHVM
  * Added support for Loggly batch uploads
  * Added support for tweaking the content type and encoding in NativeMailerHandler
  * Added $skipClassesPartials to tweak the ignored classes in the IntrospectionProcessor
  * Fixed batch request support in GelfHandler

### 1.7.0 (2013-11-14)

  * Added ElasticSearchHandler to send logs to an Elastic Search server
  * Added DynamoDbHandler and ScalarFormatter to send logs to Amazon's Dynamo DB
  * Added SyslogUdpHandler to send logs to a remote syslogd server
  * Added LogglyHandler to send logs to a Loggly account
  * Added $level to IntrospectionProcessor so it only adds backtraces when needed
  * Added $version to LogstashFormatter to allow using the new v1 Logstash format
  * Added $appName to NewRelicHandler
  * Added configuration of Pushover notification retries/expiry
  * Added $maxColumnWidth to NativeMailerHandler to change the 70 chars default
  * Added chainability to most setters for all handlers
  * Fixed RavenHandler batch processing so it takes the message from the record with highest priority
  * Fixed HipChatHandler batch processing so it sends all messages at once
  * Fixed issues with eAccelerator
  * Fixed and improved many small things

### 1.6.0 (2013-07-29)

  * Added HipChatHandler to send logs to a HipChat chat room
  * Added ErrorLogHandler to send logs to PHP's error_log function
  * Added NewRelicHandler to send logs to NewRelic's service
  * Added Monolog\ErrorHandler helper class to register a Logger as exception/error/fatal handler
  * Added ChannelLevelActivationStrategy for the FingersCrossedHandler to customize levels by channel
  * Added stack traces output when normalizing exceptions (json output & co)
  * Added Monolog\Logger::API constant (currently 1)
  * Added support for ChromePHP's v4.0 extension
  * Added support for message priorities in PushoverHandler, see $highPriorityLevel and $emergencyLevel
  * Added support for sending messages to multiple users at once with the PushoverHandler
  * Fixed RavenHandler's support for batch sending of messages (when behind a Buffer or FingersCrossedHandler)
  * Fixed normalization of Traversables with very large data sets, only the first 1000 items are shown now
  * Fixed issue in RotatingFileHandler when an open_basedir restriction is active
  * Fixed minor issues in RavenHandler and bumped the API to Raven 0.5.0
  * Fixed SyslogHandler issue when many were used concurrently with different facilities

### 1.5.0 (2013-04-23)

  * Added ProcessIdProcessor to inject the PID in log records
  * Added UidProcessor to inject a unique identifier to all log records of one request/run
  * Added support for previous exceptions in the LineFormatter exception serialization
  * Added Monolog\Logger::getLevels() to get all available levels
  * Fixed ChromePHPHandler so it avoids sending headers larger than Chrome can handle

### 1.4.1 (2013-04-01)

  * Fixed exception formatting in the LineFormatter to be more minimalistic
  * Fixed RavenHandler's handling of context/extra data, requires Raven client >0.1.0
  * Fixed log rotation in RotatingFileHandler to work with long running scripts spanning multiple days
  * Fixed WebProcessor array access so it checks for data presence
  * Fixed Buffer, Group and FingersCrossed handlers to make use of their processors

### 1.4.0 (2013-02-13)

  * Added RedisHandler to log to Redis via the Predis library or the phpredis extension
  * Added ZendMonitorHandler to log to the Zend Server monitor
  * Added the possibility to pass arrays of handlers and processors directly in the Logger constructor
  * Added `$useSSL` option to the PushoverHandler which is enabled by default
  * Fixed ChromePHPHandler and FirePHPHandler issue when multiple instances are used simultaneously
  * Fixed header injection capability in the NativeMailHandler

### 1.3.1 (2013-01-11)

  * Fixed LogstashFormatter to be usable with stream handlers
  * Fixed GelfMessageFormatter levels on Windows

### 1.3.0 (2013-01-08)

  * Added PSR-3 compliance, the `Monolog\Logger` class is now an instance of `Psr\Log\LoggerInterface`
  * Added PsrLogMessageProcessor that you can selectively enable for full PSR-3 compliance
  * Added LogstashFormatter (combine with SocketHandler or StreamHandler to send logs to Logstash)
  * Added PushoverHandler to send mobile notifications
  * Added CouchDBHandler and DoctrineCouchDBHandler
  * Added RavenHandler to send data to Sentry servers
  * Added support for the new MongoClient class in MongoDBHandler
  * Added microsecond precision to log records' timestamps
  * Added `$flushOnOverflow` param to BufferHandler to flush by batches instead of losing
    the oldest entries
  * Fixed normalization of objects with cyclic references

### 1.2.1 (2012-08-29)

  * Added new $logopts arg to SyslogHandler to provide custom openlog options
  * Fixed fatal error in SyslogHandler

### 1.2.0 (2012-08-18)

  * Added AmqpHandler (for use with AMQP servers)
  * Added CubeHandler
  * Added NativeMailerHandler::addHeader() to send custom headers in mails
  * Added the possibility to specify more than one recipient in NativeMailerHandler
  * Added the possibility to specify float timeouts in SocketHandler
  * Added NOTICE and EMERGENCY levels to conform with RFC 5424
  * Fixed the log records to use the php default timezone instead of UTC
  * Fixed BufferHandler not being flushed properly on PHP fatal errors
  * Fixed normalization of exotic resource types
  * Fixed the default format of the SyslogHandler to avoid duplicating datetimes in syslog

### 1.1.0 (2012-04-23)

  * Added Monolog\Logger::isHandling() to check if a handler will
    handle the given log level
  * Added ChromePHPHandler
  * Added MongoDBHandler
  * Added GelfHandler (for use with Graylog2 servers)
  * Added SocketHandler (for use with syslog-ng for example)
  * Added NormalizerFormatter
  * Added the possibility to change the activation strategy of the FingersCrossedHandler
  * Added possibility to show microseconds in logs
  * Added `server` and `referer` to WebProcessor output

### 1.0.2 (2011-10-24)

  * Fixed bug in IE with large response headers and FirePHPHandler

### 1.0.1 (2011-08-25)

  * Added MemoryPeakUsageProcessor and MemoryUsageProcessor
  * Added Monolog\Logger::getName() to get a logger's channel name

### 1.0.0 (2011-07-06)

  * Added IntrospectionProcessor to get info from where the logger was called
  * Fixed WebProcessor in CLI

### 1.0.0-RC1 (2011-07-01)

  * Initial release<|MERGE_RESOLUTION|>--- conflicted
+++ resolved
@@ -1,4 +1,12 @@
-<<<<<<< HEAD
+### 2.0.2 (2019-12-20)
+
+  * Fixed ElasticsearchHandler swallowing exceptions details when failing to index log records
+  * Fixed normalization of SoapFault objects containing non-strings as "detail" in LineFormatter
+  * Fixed formatting of resources in JsonFormatter
+  * Fixed RedisHandler failing to use MULTI properly when passed a proxied Redis instance (e.g. in Symfony with lazy services)
+  * Fixed FilterHandler triggering a notice when handleBatch was filtering all records passed to it
+  * Fixed Turkish locale messing up the conversion of level names to their constant values
+
 ### 2.0.1 (2019-11-13)
 
   * Fixed normalization of Traversables to avoid traversing them as not all of them are rewindable
@@ -58,14 +66,13 @@
   * Added a `$dateFormat` option to the PsrLogMessageProcessor which lets you format DateTime instances nicely
   * Added support for the PHP 7.x `mongodb` extension in the MongoDBHandler
   * Fixed many minor issues in various handlers, and probably added a few regressions too
-=======
+
 ### 1.25.3 (2019-12-20)
 
   * Fixed formatting of resources in JsonFormatter
   * Fixed RedisHandler failing to use MULTI properly when passed a proxied Redis instance (e.g. in Symfony with lazy services)
   * Fixed FilterHandler triggering a notice when handleBatch was filtering all records passed to it
   * Fixed Turkish locale messing up the conversion of level names to their constant values
->>>>>>> fa829219
 
 ### 1.25.2 (2019-11-13)
 
