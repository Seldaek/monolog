<?php declare(strict_types=1);

/*
 * This file is part of the Monolog package.
 *
 * (c) Jordi Boggiano <j.boggiano@seld.be>
 *
 * For the full copyright and license information, please view the LICENSE
 * file that was distributed with this source code.
 */

namespace Monolog\Formatter;

use PHPUnit\Framework\TestCase;

/**
 * @covers Monolog\Formatter\NormalizerFormatter
 */
class NormalizerFormatterTest extends TestCase
{
    public function testFormat()
    {
        $formatter = new NormalizerFormatter('Y-m-d');
        $formatted = $formatter->format([
            'level_name' => 'ERROR',
            'channel' => 'meh',
            'message' => 'foo',
            'datetime' => new \DateTimeImmutable,
            'extra' => ['foo' => new TestFooNorm, 'bar' => new TestBarNorm, 'baz' => [], 'res' => fopen('php://memory', 'rb')],
            'context' => [
                'foo' => 'bar',
                'baz' => 'qux',
                'inf' => INF,
                '-inf' => -INF,
                'nan' => acos(4),
            ],
        ]);

        $this->assertEquals([
            'level_name' => 'ERROR',
            'channel' => 'meh',
            'message' => 'foo',
            'datetime' => date('Y-m-d'),
            'extra' => [
                'foo' => ['Monolog\\Formatter\\TestFooNorm' => ["foo" => "fooValue"]],
                'bar' => ['Monolog\\Formatter\\TestBarNorm' => 'bar'],
                'baz' => [],
                'res' => '[resource(stream)]',
            ],
            'context' => [
                'foo' => 'bar',
                'baz' => 'qux',
                'inf' => 'INF',
                '-inf' => '-INF',
                'nan' => 'NaN',
            ],
        ], $formatted);
    }

    public function testFormatExceptions()
    {
        $formatter = new NormalizerFormatter('Y-m-d');
        $e = new \LogicException('bar');
        $e2 = new \RuntimeException('foo', 0, $e);
        $formatted = $formatter->format([
            'exception' => $e2,
        ]);

        $this->assertGreaterThan(5, count($formatted['exception']['trace']));
        $this->assertTrue(isset($formatted['exception']['previous']));
        unset($formatted['exception']['trace'], $formatted['exception']['previous']);

        $this->assertEquals([
            'exception' => [
                'class'   => get_class($e2),
                'message' => $e2->getMessage(),
                'code'    => $e2->getCode(),
                'file'    => $e2->getFile().':'.$e2->getLine(),
            ],
        ], $formatted);
    }

    public function testFormatSoapFaultException()
    {
        if (!class_exists('SoapFault')) {
            $this->markTestSkipped('Requires the soap extension');
        }

        $formatter = new NormalizerFormatter('Y-m-d');
<<<<<<< HEAD
        $e = new \SoapFault('foo', 'bar', 'hello', (object) ['foo' => 'world']);
        $formatted = $formatter->format([
=======
        $e = new \SoapFault('foo', 'bar', 'hello', 'world');
        $formatted = $formatter->format(array(
>>>>>>> fa4a173f
            'exception' => $e,
        ]);

        unset($formatted['exception']['trace']);

        $this->assertEquals([
            'exception' => [
                'class' => 'SoapFault',
                'message' => 'bar',
                'code' => 0,
                'file' => $e->getFile().':'.$e->getLine(),
                'faultcode' => 'foo',
                'faultactor' => 'hello',
                'detail' => 'world',
<<<<<<< HEAD
            ],
        ], $formatted);
=======
            ),
        ), $formatted);

        $formatter = new NormalizerFormatter('Y-m-d');
        $e = new \SoapFault('foo', 'bar', 'hello', (object) array('bar' => (object) array('biz' => 'baz'), 'foo' => 'world'));
        $formatted = $formatter->format(array(
            'exception' => $e,
        ));

        unset($formatted['exception']['trace']);

        $this->assertEquals(array(
            'exception' => array(
                'class' => 'SoapFault',
                'message' => 'bar',
                'code' => 0,
                'file' => $e->getFile().':'.$e->getLine(),
                'faultcode' => 'foo',
                'faultactor' => 'hello',
                'detail' => '{"bar":{"biz":"baz"},"foo":"world"}',
            ),
        ), $formatted);
>>>>>>> fa4a173f
    }

    public function testFormatToStringExceptionHandle()
    {
        $formatter = new NormalizerFormatter('Y-m-d');
        $this->expectException('RuntimeException');
        $this->expectExceptionMessage('Could not convert to string');
        $formatter->format([
            'myObject' => new TestToStringError(),
        ]);
    }

    public function testBatchFormat()
    {
        $formatter = new NormalizerFormatter('Y-m-d');
        $formatted = $formatter->formatBatch([
            [
                'level_name' => 'CRITICAL',
                'channel' => 'test',
                'message' => 'bar',
                'context' => [],
                'datetime' => new \DateTimeImmutable,
                'extra' => [],
            ],
            [
                'level_name' => 'WARNING',
                'channel' => 'log',
                'message' => 'foo',
                'context' => [],
                'datetime' => new \DateTimeImmutable,
                'extra' => [],
            ],
        ]);
        $this->assertEquals([
            [
                'level_name' => 'CRITICAL',
                'channel' => 'test',
                'message' => 'bar',
                'context' => [],
                'datetime' => date('Y-m-d'),
                'extra' => [],
            ],
            [
                'level_name' => 'WARNING',
                'channel' => 'log',
                'message' => 'foo',
                'context' => [],
                'datetime' => date('Y-m-d'),
                'extra' => [],
            ],
        ], $formatted);
    }

    /**
     * Test issue #137
     */
    public function testIgnoresRecursiveObjectReferences()
    {
        // set up the recursion
        $foo = new \stdClass();
        $bar = new \stdClass();

        $foo->bar = $bar;
        $bar->foo = $foo;

        // set an error handler to assert that the error is not raised anymore
        $that = $this;
        set_error_handler(function ($level, $message, $file, $line, $context) use ($that) {
            if (error_reporting() & $level) {
                restore_error_handler();
                $that->fail("$message should not be raised");
            }

            return true;
        });

        $formatter = new NormalizerFormatter();
        $reflMethod = new \ReflectionMethod($formatter, 'toJson');
        $reflMethod->setAccessible(true);
        $res = $reflMethod->invoke($formatter, [$foo, $bar], true);

        restore_error_handler();

        if (PHP_VERSION_ID < 50500) {
            $this->assertEquals('[{"bar":{"foo":null}},{"foo":{"bar":null}}]', $res);
        } else {
            $this->assertEquals('null', $res);
        }
    }

    public function testCanNormalizeReferences()
    {
        $formatter = new NormalizerFormatter();
        $x = ['foo' => 'bar'];
        $y = ['x' => &$x];
        $x['y'] = &$y;
        $formatter->format($y);
    }

    public function testIgnoresInvalidTypes()
    {
        // set up the recursion
        $resource = fopen(__FILE__, 'r');

        // set an error handler to assert that the error is not raised anymore
        $that = $this;
        set_error_handler(function ($level, $message, $file, $line, $context) use ($that) {
            if (error_reporting() & $level) {
                restore_error_handler();
                $that->fail("$message should not be raised");
            }

            return true;
        });

        $formatter = new NormalizerFormatter();
        $reflMethod = new \ReflectionMethod($formatter, 'toJson');
        $reflMethod->setAccessible(true);
        $res = $reflMethod->invoke($formatter, [$resource], true);

        restore_error_handler();

        if (PHP_VERSION_ID < 50500) {
            $this->assertEquals('[null]', $res);
        } else {
            $this->assertEquals('null', $res);
        }
    }

    public function testNormalizeHandleLargeArraysWithExactly1000Items()
    {
        $formatter = new NormalizerFormatter();
        $largeArray = range(1, 1000);

        $res = $formatter->format(array(
            'level_name' => 'CRITICAL',
            'channel' => 'test',
            'message' => 'bar',
            'context' => array($largeArray),
            'datetime' => new \DateTime,
            'extra' => array(),
        ));

        $this->assertCount(1000, $res['context'][0]);
        $this->assertArrayNotHasKey('...', $res['context'][0]);
    }

    public function testNormalizeHandleLargeArrays()
    {
        $formatter = new NormalizerFormatter();
        $largeArray = range(1, 2000);

        $res = $formatter->format(array(
            'level_name' => 'CRITICAL',
            'channel' => 'test',
            'message' => 'bar',
            'context' => array($largeArray),
            'datetime' => new \DateTime,
            'extra' => array(),
        ));

        $this->assertCount(1001, $res['context'][0]);
        $this->assertEquals('Over 1000 items (2000 total), aborting normalization', $res['context'][0]['...']);
    }

    public function testIgnoresInvalidEncoding()
    {
        $formatter = new NormalizerFormatter();
        $reflMethod = new \ReflectionMethod($formatter, 'toJson');
        $reflMethod->setAccessible(true);

        // send an invalid unicode sequence as a object that can't be cleaned
        $record = new \stdClass;
        $record->message = "\xB1\x31";

        $this->assertsame('{"message":"�1"}', $reflMethod->invoke($formatter, $record));
    }

    public function testConvertsInvalidEncodingAsLatin9()
    {
        $formatter = new NormalizerFormatter();
        $reflMethod = new \ReflectionMethod($formatter, 'toJson');
        $reflMethod->setAccessible(true);

        $res = $reflMethod->invoke($formatter, ['message' => "\xA4\xA6\xA8\xB4\xB8\xBC\xBD\xBE"]);

        $this->assertSame('{"message":"��������"}', $res);
    }

    public function testMaxNormalizeDepth()
    {
        $formatter = new NormalizerFormatter();
        $formatter->setMaxNormalizeDepth(1);
        $throwable = new \Error('Foo');

        $message = $this->formatRecordWithExceptionInContext($formatter, $throwable);
        $this->assertEquals(
            'Over 1 levels deep, aborting normalization',
            $message['context']['exception']
        );
    }

    public function testMaxNormalizeItemCountWith0ItemsMax()
    {
        $formatter = new NormalizerFormatter();
        $formatter->setMaxNormalizeDepth(9);
        $formatter->setMaxNormalizeItemCount(0);
        $throwable = new \Error('Foo');

        $message = $this->formatRecordWithExceptionInContext($formatter, $throwable);
        $this->assertEquals(
            ["..." => "Over 0 items (6 total), aborting normalization"],
            $message
        );
    }

    public function testMaxNormalizeItemCountWith3ItemsMax()
    {
        $formatter = new NormalizerFormatter();
        $formatter->setMaxNormalizeDepth(9);
        $formatter->setMaxNormalizeItemCount(2);
        $throwable = new \Error('Foo');

        $message = $this->formatRecordWithExceptionInContext($formatter, $throwable);

        $this->assertEquals(
            ["level_name" => "CRITICAL", "channel" => "core", "..." => "Over 2 items (6 total), aborting normalization"],
            $message
        );
    }

    public function testExceptionTraceWithArgs()
    {
        try {
            // This will contain $resource and $wrappedResource as arguments in the trace item
            $resource = fopen('php://memory', 'rw+');
            fwrite($resource, 'test_resource');
            $wrappedResource = new TestFooNorm;
            $wrappedResource->foo = $resource;
            // Just do something stupid with a resource/wrapped resource as argument
            $arr = [$wrappedResource, $resource];
            // modifying the array inside throws a "usort(): Array was modified by the user comparison function"
            usort($arr, function ($a, $b) {
                throw new \ErrorException('Foo');
            });
        } catch (\Throwable $e) {
        }

        $formatter = new NormalizerFormatter();
        $record = ['context' => ['exception' => $e]];
        $result = $formatter->format($record);

        $this->assertSame(
            __FILE__.':'.(__LINE__-9),
            $result['context']['exception']['trace'][0]
        );
    }

    /**
     * @param NormalizerFormatter $formatter
     * @param \Throwable          $exception
     *
     * @return string
     */
    private function formatRecordWithExceptionInContext(NormalizerFormatter $formatter, \Throwable $exception)
    {
        $message = $formatter->format([
            'level_name' => 'CRITICAL',
            'channel' => 'core',
            'context' => ['exception' => $exception],
            'datetime' => null,
            'extra' => [],
            'message' => 'foobar',
        ]);

        return $message;
    }

    public function testExceptionTraceDoesNotLeakCallUserFuncArgs()
    {
        try {
            $arg = new TestInfoLeak;
            call_user_func(array($this, 'throwHelper'), $arg, $dt = new \DateTime());
        } catch (\Exception $e) {
        }

        $formatter = new NormalizerFormatter();
        $record = array('context' => array('exception' => $e));
        $result = $formatter->format($record);

        $this->assertSame(
            __FILE__ .':'.(__LINE__-9),
            $result['context']['exception']['trace'][0]
        );
    }

    private function throwHelper($arg)
    {
        throw new \RuntimeException('Thrown');
    }
}

class TestFooNorm
{
    public $foo = 'fooValue';
}

class TestBarNorm
{
    public function __toString()
    {
        return 'bar';
    }
}

class TestStreamFoo
{
    public $foo;
    public $resource;

    public function __construct($resource)
    {
        $this->resource = $resource;
        $this->foo = 'BAR';
    }

    public function __toString()
    {
        fseek($this->resource, 0);

        return $this->foo . ' - ' . (string) stream_get_contents($this->resource);
    }
}

class TestToStringError
{
    public function __toString()
    {
        throw new \RuntimeException('Could not convert to string');
    }
}

class TestInfoLeak
{
    public function __toString()
    {
        return 'Sensitive information';
    }
}<|MERGE_RESOLUTION|>--- conflicted
+++ resolved
@@ -87,13 +87,8 @@
         }
 
         $formatter = new NormalizerFormatter('Y-m-d');
-<<<<<<< HEAD
-        $e = new \SoapFault('foo', 'bar', 'hello', (object) ['foo' => 'world']);
+        $e = new \SoapFault('foo', 'bar', 'hello', 'world');
         $formatted = $formatter->format([
-=======
-        $e = new \SoapFault('foo', 'bar', 'hello', 'world');
-        $formatted = $formatter->format(array(
->>>>>>> fa4a173f
             'exception' => $e,
         ]);
 
@@ -108,12 +103,8 @@
                 'faultcode' => 'foo',
                 'faultactor' => 'hello',
                 'detail' => 'world',
-<<<<<<< HEAD
             ],
         ], $formatted);
-=======
-            ),
-        ), $formatted);
 
         $formatter = new NormalizerFormatter('Y-m-d');
         $e = new \SoapFault('foo', 'bar', 'hello', (object) array('bar' => (object) array('biz' => 'baz'), 'foo' => 'world'));
@@ -134,7 +125,6 @@
                 'detail' => '{"bar":{"biz":"baz"},"foo":"world"}',
             ),
         ), $formatted);
->>>>>>> fa4a173f
     }
 
     public function testFormatToStringExceptionHandle()
