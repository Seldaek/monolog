--- conflicted
+++ resolved
@@ -27,27 +27,16 @@
 {
     protected $logger;
 
-<<<<<<< HEAD
     protected $previousExceptionHandler;
     protected $uncaughtExceptionLevel;
-=======
-    private $previousExceptionHandler;
-    private $uncaughtExceptionLevelMap;
->>>>>>> 8eaad3f9
 
     protected $previousErrorHandler;
     protected $errorLevelMap;
 
-<<<<<<< HEAD
     protected $fatalLevel;
     protected $reservedMemory;
     protected static $fatalErrors = array(E_ERROR, E_PARSE, E_CORE_ERROR, E_COMPILE_ERROR, E_USER_ERROR);
-=======
     private $hasFatalErrorHandler;
-    private $fatalLevel;
-    private $reservedMemory;
-    private static $fatalErrors = [E_ERROR, E_PARSE, E_CORE_ERROR, E_COMPILE_ERROR, E_USER_ERROR];
->>>>>>> 8eaad3f9
 
     public function __construct(LoggerInterface $logger)
     {
