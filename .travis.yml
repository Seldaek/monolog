--- conflicted
+++ resolved
@@ -3,6 +3,10 @@
 cache:
   directories:
     - $HOME/.composer/cache
+
+env:
+  global:
+    - COMPOSER_ARGS=
 
 matrix:
   fast_finish: true
@@ -18,21 +22,15 @@
       dist: bionic
     - php: nightly
       dist: bionic
+      env: COMPOSER_ARGS=--ignore-platform-reqs
   allow_failures:
     - php: nightly
 
 before_script:
-<<<<<<< HEAD
   - echo "extension = redis.so" >> ~/.phpenv/versions/$(phpenv version-name)/etc/php.ini
   - echo "extension = mongodb.so" >> ~/.phpenv/versions/$(phpenv version-name)/etc/php.ini
-  - if [ "$deps" == "low" ]; then composer update --prefer-dist --prefer-lowest --prefer-stable; fi
-  - if [ "$deps" != "low" ]; then composer install --prefer-dist; fi
-=======
-  - if [[ $TRAVIS_PHP_VERSION = 5.* ]]; then echo "extension = mongo.so" >> ~/.phpenv/versions/$(phpenv version-name)/etc/php.ini; fi
-  - if [ "$TRAVIS_PHP_VERSION" == "7.4" ]; then echo "error_reporting = E_ALL & ~E_DEPRECATED" >> ~/.phpenv/versions/$(phpenv version-name)/etc/php.ini; fi
   - composer self-update --snapshot
-  - if [ "$deps" == "low" ]; then composer update -n --prefer-dist --prefer-lowest --prefer-stable; fi
-  - if [ "$deps" != "low" ]; then composer update -n --prefer-dist; fi
->>>>>>> 3022efff
+  - if [ "$deps" == "low" ]; then composer update -n --prefer-dist --prefer-lowest --prefer-stable $COMPOSER_ARGS; fi
+  - if [ "$deps" != "low" ]; then composer update -n --prefer-dist $COMPOSER_ARGS; fi
 
 script: composer test