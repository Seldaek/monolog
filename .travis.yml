--- conflicted
+++ resolved
@@ -1,52 +1,26 @@
 language: php
 
-<<<<<<< HEAD
 sudo: false
-dist: trusty
-
-php:
-  - 7.2
-  - 7.3
-  - 7.4
-  - nightly
 
 cache:
   directories:
     - $HOME/.composer/cache
 
 matrix:
-    include:
-        - php: 7.2
-          env: deps=low
-    fast_finish: true
-    allow_failures:
-      - php: nightly
-=======
-matrix:
   fast_finish: true
   include:
-    - dist: precise
-      php: 5.3
-      env: deps=low
-    - dist: precise
-      php: 5.3
-    - php: 5.4
-      dist: trusty
-    - php: 5.5
-      dist: trusty
-    - php: 5.6
-      dist: xenial
-    - php: 7.0
-      dist: xenial
-    - php: 7.1
-      dist: bionic
     - php: 7.2
       dist: bionic
     - php: 7.3
       dist: bionic
     - php: 7.4
       dist: bionic
->>>>>>> 9621075c
+    - php: nightly
+      dist: bionic
+    - php: 7.2
+      env: deps=low
+  allow_failures:
+    - php: nightly
 
 before_script:
   - echo "extension = redis.so" >> ~/.phpenv/versions/$(phpenv version-name)/etc/php.ini
