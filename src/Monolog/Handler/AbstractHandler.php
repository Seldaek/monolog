<?php declare(strict_types=1);

/*
 * This file is part of the Monolog package.
 *
 * (c) Jordi Boggiano <j.boggiano@seld.be>
 *
 * For the full copyright and license information, please view the LICENSE
 * file that was distributed with this source code.
 */

namespace Monolog\Handler;

use Monolog\Logger;

/**
 * Base Handler class providing basic level/bubble support
 *
 * @author Jordi Boggiano <j.boggiano@seld.be>
 */
abstract class AbstractHandler extends Handler
{
    protected $level = Logger::DEBUG;
    protected $bubble = true;

    /**
<<<<<<< HEAD
     * @param int     $level  The minimum logging level at which this handler will be triggered
     * @param Boolean $bubble Whether the messages that are handled can bubble up the stack or not
=======
     * @var FormatterInterface
     */
    protected $formatter;
    protected $processors = array();

    /**
     * @param int  $level  The minimum logging level at which this handler will be triggered
     * @param bool $bubble Whether the messages that are handled can bubble up the stack or not
>>>>>>> 8c4539f1
     */
    public function __construct($level = Logger::DEBUG, $bubble = true)
    {
        $this->setLevel($level);
        $this->bubble = $bubble;
    }

    /**
     * {@inheritdoc}
     */
    public function isHandling(array $record): bool
    {
        return $record['level'] >= $this->level;
    }

    /**
     * Sets minimum logging level at which this handler will be triggered.
     *
     * @param  int|string $level Level or level name
     * @return self
     */
    public function setLevel($level): self
    {
        $this->level = Logger::toMonologLevel($level);

        return $this;
    }

    /**
     * Gets minimum logging level at which this handler will be triggered.
     *
     * @return int
     */
    public function getLevel(): int
    {
        return $this->level;
    }

    /**
     * Sets the bubbling behavior.
     *
     * @param  bool $bubble true means that this handler allows bubbling.
     *                      false means that bubbling is not permitted.
     * @return self
     */
    public function setBubble(bool $bubble): self
    {
        $this->bubble = $bubble;

        return $this;
    }

    /**
     * Gets the bubbling behavior.
     *
     * @return bool true means that this handler allows bubbling.
     *              false means that bubbling is not permitted.
     */
    public function getBubble(): bool
    {
        return $this->bubble;
    }
}<|MERGE_RESOLUTION|>--- conflicted
+++ resolved
@@ -24,19 +24,8 @@
     protected $bubble = true;
 
     /**
-<<<<<<< HEAD
-     * @param int     $level  The minimum logging level at which this handler will be triggered
-     * @param Boolean $bubble Whether the messages that are handled can bubble up the stack or not
-=======
-     * @var FormatterInterface
-     */
-    protected $formatter;
-    protected $processors = array();
-
-    /**
      * @param int  $level  The minimum logging level at which this handler will be triggered
      * @param bool $bubble Whether the messages that are handled can bubble up the stack or not
->>>>>>> 8c4539f1
      */
     public function __construct($level = Logger::DEBUG, $bubble = true)
     {
