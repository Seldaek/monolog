--- conflicted
+++ resolved
@@ -92,32 +92,8 @@
             $exception = $context['exception'];
             unset($context['exception']);
 
-<<<<<<< HEAD
-            $payload = [];
-            if (isset($context['payload'])) {
-                $payload = $context['payload'];
-                unset($context['payload']);
-            }
-
             $this->rollbarNotifier->report_exception($exception, $context, $payload);
         } else {
-            $extraData = [
-                'level' => $record['level'],
-                'channel' => $record['channel'],
-                'datetime' => $record['datetime']->format('U'),
-            ];
-
-            $context = $record['context'];
-            $payload = [];
-            if (isset($context['payload'])) {
-                $payload = $context['payload'];
-                unset($context['payload']);
-            }
-
-=======
-            $this->rollbarNotifier->report_exception($exception, $context, $payload);
-        } else {
->>>>>>> 40b48910
             $this->rollbarNotifier->report_message(
                 $record['message'],
                 $context['level'],
