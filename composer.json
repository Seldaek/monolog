--- conflicted
+++ resolved
@@ -17,24 +17,8 @@
         "psr/log": "^2.0 || ^3.0"
     },
     "require-dev": {
-<<<<<<< HEAD
+        "ext-json": "*",
         "aws/aws-sdk-php": "^3.0",
-        "doctrine/couchdb": "~1.0@dev",
-        "elasticsearch/elasticsearch": "^7",
-        "graylog2/gelf-php": "^1.4.2",
-        "mongodb/mongodb": "^1.8",
-        "php-amqplib/php-amqplib": "~2.4 || ^3",
-        "php-console/php-console": "^3.1.3",
-        "phpspec/prophecy": "^1.6.1",
-        "phpstan/phpstan": "^1.4",
-        "phpstan/phpstan-deprecation-rules": "^1.0",
-        "phpstan/phpstan-strict-rules": "^1.1",
-        "phpunit/phpunit": "^9.5.16",
-        "predis/predis": "^1.1",
-        "ruflin/elastica": ">=0.90@dev"
-=======
-        "ext-json": "*",
-        "aws/aws-sdk-php": "^2.4.9 || ^3.0",
         "doctrine/couchdb": "~1.0@dev",
         "elasticsearch/elasticsearch": "^7 || ^8",
         "graylog2/gelf-php": "^1.4.2",
@@ -44,15 +28,14 @@
         "php-amqplib/php-amqplib": "~2.4 || ^3",
         "php-console/php-console": "^3.1.3",
         "phpspec/prophecy": "^1.15",
-        "phpstan/phpstan": "^0.12.91",
-        "phpunit/phpunit": "^8.5.14",
+        "phpstan/phpstan": "^1.4",
+        "phpstan/phpstan-deprecation-rules": "^1.0",
+        "phpstan/phpstan-strict-rules": "^1.1",
+        "phpunit/phpunit": "^9.5.16",
         "predis/predis": "^1.1",
-        "rollbar/rollbar": "^1.3 || ^2 || ^3",
         "ruflin/elastica": "^7",
-        "swiftmailer/swiftmailer": "^5.3|^6.0",
         "symfony/mailer": "^5.4 || ^6",
         "symfony/mime": "^5.4 || ^6"
->>>>>>> bd247659
     },
     "suggest": {
         "graylog2/gelf-php": "Allow sending log messages to a GrayLog2 server",
@@ -92,9 +75,6 @@
     "config": {
         "lock": false,
         "sort-packages": true,
-        "platform-check": false,
-        "allow-plugins": {
-            "composer/package-versions-deprecated": true
-        }
+        "platform-check": false
     }
 }