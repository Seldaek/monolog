<?php declare(strict_types=1);

/*
 * This file is part of the Monolog package.
 *
 * (c) Jordi Boggiano <j.boggiano@seld.be>
 *
 * For the full copyright and license information, please view the LICENSE
 * file that was distributed with this source code.
 */

namespace Monolog\Handler;

use Monolog\Formatter\FormatterInterface;
use Monolog\Logger;
use Monolog\Handler\Slack\SlackRecord;

/**
 * Sends notifications through Slack API
 *
 * @author Greg Kedzierski <greg@gregkedzierski.com>
 * @see    https://api.slack.com/
 */
class SlackHandler extends SocketHandler
{
    /**
     * Slack API token
     * @var string
     */
    private $token;

    /**
     * Instance of the SlackRecord util class preparing data for Slack API.
     * @var SlackRecord
     */
    private $slackRecord;

    /**
     * @param  string                    $token                  Slack API token
     * @param  string                    $channel                Slack channel (encoded ID or name)
     * @param  string                    $username               Name of a bot
     * @param  bool                      $useAttachment          Whether the message should be added to Slack as attachment (plain text otherwise)
     * @param  string|null               $iconEmoji              The emoji name to use (or null)
     * @param  int                       $level                  The minimum logging level at which this handler will be triggered
     * @param  bool                      $bubble                 Whether the messages that are handled can bubble up the stack or not
     * @param  bool                      $useShortAttachment     Whether the the context/extra messages added to Slack as attachments are in a short style
     * @param  bool                      $includeContextAndExtra Whether the attachment should include context and extra data
     * @param  bool                      $printSimpleMessage     Whether the attachment should include only the message without extradata
     * @throws MissingExtensionException If no OpenSSL PHP extension configured
     */
    public function __construct($token, $channel, $username = 'Monolog', $useAttachment = true, $iconEmoji = null, $level = Logger::CRITICAL, $bubble = true, $useShortAttachment = false, $includeContextAndExtra = false, $printSimpleMessage = false)
    {
        if (!extension_loaded('openssl')) {
            throw new MissingExtensionException('The OpenSSL PHP extension is required to use the SlackHandler');
        }

        parent::__construct('ssl://slack.com:443', $level, $bubble);

        $this->slackRecord = new SlackRecord(
            $channel,
            $username,
            $useAttachment,
            $iconEmoji,
            $useShortAttachment,
            $includeContextAndExtra,
            $this->formatter
        );

        $this->token = $token;
<<<<<<< HEAD
        $this->channel = $channel;
        $this->username = $username;
        $this->iconEmoji = is_string($iconEmoji) ? trim($iconEmoji, ':') : null;
        $this->useAttachment = $useAttachment;
        $this->useShortAttachment = $useShortAttachment;
        $this->includeContextAndExtra = $includeContextAndExtra;
=======
    }
>>>>>>> 3d57ab14

    public function getSlackRecord()
    {
        return $this->slackRecord;
    }

    /**
     * {@inheritdoc}
     *
     * @param  array  $record
     * @return string
     */
    protected function generateDataStream($record)
    {
        $content = $this->buildContent($record);

        return $this->buildHeader($content) . $content;
    }

    /**
     * Builds the body of API call
     *
     * @param  array  $record
     * @return string
     */
    private function buildContent($record)
    {
        $dataArray = $this->prepareContentData($record);

        return http_build_query($dataArray);
    }

    /**
     * Prepares content data
     *
     * @param  array $record
     * @return array
     */
    protected function prepareContentData($record)
    {
<<<<<<< HEAD
        $dataArray = [
            'token'       => $this->token,
            'channel'     => $this->channel,
            'username'    => $this->username,
            'text'        => '',
            'attachments' => [],
        ];

        if ($this->formatter && !$printSimpleMessage) {
            $message = $this->formatter->format($record);
        } else {
            $message = $record['message'];
        }

        if ($this->useAttachment) {
            $attachment = [
                'fallback' => $message,
                'color'    => $this->getAttachmentColor($record['level']),
                'fields'   => [],
            ];

            if ($this->useShortAttachment) {
                $attachment['title'] = $record['level_name'];
                $attachment['text'] = $message;
            } else {
                $attachment['title'] = 'Message';
                $attachment['text'] = $message;
                $attachment['fields'][] = [
                    'title' => 'Level',
                    'value' => $record['level_name'],
                    'short' => true,
                ];
            }

            if ($this->includeContextAndExtra) {
                if (!empty($record['extra'])) {
                    if ($this->useShortAttachment) {
                        $attachment['fields'][] = [
                            'title' => "Extra",
                            'value' => $this->stringify($record['extra']),
                            'short' => $this->useShortAttachment,
                        ];
                    } else {
                        // Add all extra fields as individual fields in attachment
                        foreach ($record['extra'] as $var => $val) {
                            $attachment['fields'][] = [
                                'title' => $var,
                                'value' => $val,
                                'short' => $this->useShortAttachment,
                            ];
                        }
                    }
                }

                if (!empty($record['context'])) {
                    if ($this->useShortAttachment) {
                        $attachment['fields'][] = [
                            'title' => "Context",
                            'value' => $this->stringify($record['context']),
                            'short' => $this->useShortAttachment,
                        ];
                    } else {
                        // Add all context fields as individual fields in attachment
                        foreach ($record['context'] as $var => $val) {
                            $attachment['fields'][] = [
                                'title' => $var,
                                'value' => $val,
                                'short' => $this->useShortAttachment,
                            ];
                        }
                    }
                }
            }

            $dataArray['attachments'] = json_encode([$attachment]);
        } else {
            $dataArray['text'] = $message;
        }

        if ($this->iconEmoji) {
            $dataArray['icon_emoji'] = ":{$this->iconEmoji}:";
=======
        $dataArray = $this->slackRecord->getSlackData($record);
        $dataArray['token'] = $this->token;

        if (!empty($dataArray['attachments'])) {
            $dataArray['attachments'] = json_encode($dataArray['attachments']);
>>>>>>> 3d57ab14
        }

        return $dataArray;
    }

    /**
     * Builds the header of the API Call
     *
     * @param  string $content
     * @return string
     */
    private function buildHeader($content)
    {
        $header = "POST /api/chat.postMessage HTTP/1.1\r\n";
        $header .= "Host: slack.com\r\n";
        $header .= "Content-Type: application/x-www-form-urlencoded\r\n";
        $header .= "Content-Length: " . strlen($content) . "\r\n";
        $header .= "\r\n";

        return $header;
    }

    /**
     * {@inheritdoc}
     *
     * @param array $record
     */
    protected function write(array $record)
    {
        parent::write($record);
        $res = $this->getResource();
        if (is_resource($res)) {
            @fread($res, 2048);
        }
        $this->closeSocket();
    }

    /**
     * Returned a Slack message attachment color associated with
     * provided level.
     *
     * @param  int    $level
     * @return string
     * @deprecated Use underlying SlackRecord instead
     */
    protected function getAttachmentColor($level)
    {
        trigger_error(
            'SlackHandler::getAttachmentColor() is deprecated. Use underlying SlackRecord instead.',
            E_USER_DEPRECATED
        );

        return $this->slackRecord->getAttachmentColor($level);
    }

    /**
     * Stringifies an array of key/value pairs to be used in attachment fields
     *
     * @param  array  $fields
     * @return string
     * @deprecated Use underlying SlackRecord instead
     */
    protected function stringify($fields)
    {
        trigger_error(
            'SlackHandler::stringify() is deprecated. Use underlying SlackRecord instead.',
            E_USER_DEPRECATED
        );

        return $this->slackRecord->stringify($fields);
    }

    public function setFormatter(FormatterInterface $formatter)
    {
        parent::setFormatter($formatter);
        $this->slackRecord->setFormatter($formatter);

        return $this;
    }

    public function getFormatter()
    {
        $formatter = parent::getFormatter();
        $this->slackRecord->setFormatter($formatter);

        return $formatter;
    }
}<|MERGE_RESOLUTION|>--- conflicted
+++ resolved
@@ -45,10 +45,9 @@
      * @param  bool                      $bubble                 Whether the messages that are handled can bubble up the stack or not
      * @param  bool                      $useShortAttachment     Whether the the context/extra messages added to Slack as attachments are in a short style
      * @param  bool                      $includeContextAndExtra Whether the attachment should include context and extra data
-     * @param  bool                      $printSimpleMessage     Whether the attachment should include only the message without extradata
      * @throws MissingExtensionException If no OpenSSL PHP extension configured
      */
-    public function __construct($token, $channel, $username = 'Monolog', $useAttachment = true, $iconEmoji = null, $level = Logger::CRITICAL, $bubble = true, $useShortAttachment = false, $includeContextAndExtra = false, $printSimpleMessage = false)
+    public function __construct($token, $channel, $username = 'Monolog', $useAttachment = true, $iconEmoji = null, $level = Logger::CRITICAL, $bubble = true, $useShortAttachment = false, $includeContextAndExtra = false)
     {
         if (!extension_loaded('openssl')) {
             throw new MissingExtensionException('The OpenSSL PHP extension is required to use the SlackHandler');
@@ -67,16 +66,7 @@
         );
 
         $this->token = $token;
-<<<<<<< HEAD
-        $this->channel = $channel;
-        $this->username = $username;
-        $this->iconEmoji = is_string($iconEmoji) ? trim($iconEmoji, ':') : null;
-        $this->useAttachment = $useAttachment;
-        $this->useShortAttachment = $useShortAttachment;
-        $this->includeContextAndExtra = $includeContextAndExtra;
-=======
-    }
->>>>>>> 3d57ab14
+    }
 
     public function getSlackRecord()
     {
@@ -117,95 +107,11 @@
      */
     protected function prepareContentData($record)
     {
-<<<<<<< HEAD
-        $dataArray = [
-            'token'       => $this->token,
-            'channel'     => $this->channel,
-            'username'    => $this->username,
-            'text'        => '',
-            'attachments' => [],
-        ];
-
-        if ($this->formatter && !$printSimpleMessage) {
-            $message = $this->formatter->format($record);
-        } else {
-            $message = $record['message'];
-        }
-
-        if ($this->useAttachment) {
-            $attachment = [
-                'fallback' => $message,
-                'color'    => $this->getAttachmentColor($record['level']),
-                'fields'   => [],
-            ];
-
-            if ($this->useShortAttachment) {
-                $attachment['title'] = $record['level_name'];
-                $attachment['text'] = $message;
-            } else {
-                $attachment['title'] = 'Message';
-                $attachment['text'] = $message;
-                $attachment['fields'][] = [
-                    'title' => 'Level',
-                    'value' => $record['level_name'],
-                    'short' => true,
-                ];
-            }
-
-            if ($this->includeContextAndExtra) {
-                if (!empty($record['extra'])) {
-                    if ($this->useShortAttachment) {
-                        $attachment['fields'][] = [
-                            'title' => "Extra",
-                            'value' => $this->stringify($record['extra']),
-                            'short' => $this->useShortAttachment,
-                        ];
-                    } else {
-                        // Add all extra fields as individual fields in attachment
-                        foreach ($record['extra'] as $var => $val) {
-                            $attachment['fields'][] = [
-                                'title' => $var,
-                                'value' => $val,
-                                'short' => $this->useShortAttachment,
-                            ];
-                        }
-                    }
-                }
-
-                if (!empty($record['context'])) {
-                    if ($this->useShortAttachment) {
-                        $attachment['fields'][] = [
-                            'title' => "Context",
-                            'value' => $this->stringify($record['context']),
-                            'short' => $this->useShortAttachment,
-                        ];
-                    } else {
-                        // Add all context fields as individual fields in attachment
-                        foreach ($record['context'] as $var => $val) {
-                            $attachment['fields'][] = [
-                                'title' => $var,
-                                'value' => $val,
-                                'short' => $this->useShortAttachment,
-                            ];
-                        }
-                    }
-                }
-            }
-
-            $dataArray['attachments'] = json_encode([$attachment]);
-        } else {
-            $dataArray['text'] = $message;
-        }
-
-        if ($this->iconEmoji) {
-            $dataArray['icon_emoji'] = ":{$this->iconEmoji}:";
-=======
         $dataArray = $this->slackRecord->getSlackData($record);
         $dataArray['token'] = $this->token;
 
         if (!empty($dataArray['attachments'])) {
             $dataArray['attachments'] = json_encode($dataArray['attachments']);
->>>>>>> 3d57ab14
         }
 
         return $dataArray;
