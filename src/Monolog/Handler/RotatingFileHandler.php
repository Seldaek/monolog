<?php

/*
 * This file is part of the Monolog package.
 *
 * (c) Jordi Boggiano <j.boggiano@seld.be>
 *
 * For the full copyright and license information, please view the LICENSE
 * file that was distributed with this source code.
 */

namespace Monolog\Handler;

use InvalidArgumentException;
use Monolog\Logger;

/**
 * Stores logs to files that are rotated every day and a limited number of files are kept.
 *
 * This rotation is only intended to be used as a workaround. Using logrotate to
 * handle the rotation is strongly encouraged when you can use it.
 *
 * @author Christophe Coevoet <stof@notk.org>
 * @author Jordi Boggiano <j.boggiano@seld.be>
 */
class RotatingFileHandler extends StreamHandler
{
    const FILE_PER_DAY = 'Y-m-d';
    const FILE_PER_MONTH = 'Y-m';
    const FILE_PER_YEAR = 'Y';

    protected $filename;
    protected $maxFiles;
    protected $mustRotate;
    protected $nextRotation;
    protected $filenameFormat;
    protected $dateFormat;

    /**
     * @param string   $filename
     * @param int      $maxFiles       The maximal amount of files to keep (0 means unlimited)
     * @param int      $level          The minimum logging level at which this handler will be triggered
     * @param Boolean  $bubble         Whether the messages that are handled can bubble up the stack or not
     * @param int|null $filePermission Optional file permissions (default (0644) are only for owner read/write)
     * @param Boolean  $useLocking     Try to lock log file before doing any writes
     */
    public function __construct($filename, $maxFiles = 0, $level = Logger::DEBUG, $bubble = true, $filePermission = null, $useLocking = false)
    {
        $this->filename = $filename;
        $this->maxFiles = (int) $maxFiles;
        $this->nextRotation = new \DateTime('tomorrow');
        $this->filenameFormat = '{filename}-{date}';
        $this->dateFormat = 'Y-m-d';

        parent::__construct($this->getTimedFilename(), $level, $bubble, $filePermission, $useLocking);
    }

    /**
     * {@inheritdoc}
     */
    public function close()
    {
        parent::close();

        if (true === $this->mustRotate) {
            $this->rotate();
        }
    }

    public function setFilenameFormat($filenameFormat, $dateFormat)
    {
        if (!in_array($dateFormat, array(self::FILE_PER_DAY, self::FILE_PER_MONTH, self::FILE_PER_YEAR))) {
<<<<<<< HEAD
            trigger_error(
                'Invalid date format - format should be one of '.
                'RotatingFileHandler::FILE_PER_DAY, RotatingFileHandler::FILE_PER_MONTH '.
                'or RotatingFileHandler::FILE_PER_YEAR.',
                E_USER_DEPRECATED
            );
        }
        if (substr_count($filenameFormat, '{date}') === 0) {
            trigger_error(
                'Invalid filename format - format should contain at least `{date}`, because otherwise rotating is impossible.',
                E_USER_DEPRECATED
=======
            throw new InvalidArgumentException(
                'Invalid date format - format must be one of '.
                'RotatingFileHandler::FILE_PER_DAY, RotatingFileHandler::FILE_PER_MONTH '.
                'or RotatingFileHandler::FILE_PER_YEAR.'
            );
        }
        if (substr_count($filenameFormat, '{date}') === 0) {
            throw new InvalidArgumentException(
                'Invalid filename format - format must contain at least `{date}`, because otherwise rotating is impossible.'
>>>>>>> 1841e2ba
            );
        }
        $this->filenameFormat = $filenameFormat;
        $this->dateFormat = $dateFormat;
        $this->url = $this->getTimedFilename();
        $this->close();
    }

    /**
     * {@inheritdoc}
     */
    protected function write(array $record)
    {
        // on the first record written, if the log is new, we should rotate (once per day)
        if (null === $this->mustRotate) {
            $this->mustRotate = !file_exists($this->url);
        }

        if ($this->nextRotation < $record['datetime']) {
            $this->mustRotate = true;
            $this->close();
        }

        parent::write($record);
    }

    /**
     * Rotates the files.
     */
    protected function rotate()
    {
        // update filename
        $this->url = $this->getTimedFilename();
        $this->nextRotation = new \DateTime('tomorrow');

        // skip GC of old logs if files are unlimited
        if (0 === $this->maxFiles) {
            return;
        }

        $logFiles = glob($this->getGlobPattern());
        if ($this->maxFiles >= count($logFiles)) {
            // no files to remove
            return;
        }

        // Sorting the files by name to remove the older ones
        usort($logFiles, function ($a, $b) {
            return strcmp($b, $a);
        });

        foreach (array_slice($logFiles, $this->maxFiles) as $file) {
            if (is_writable($file)) {
                // suppress errors here as unlink() might fail if two processes
                // are cleaning up/rotating at the same time
                set_error_handler(function ($errno, $errstr, $errfile, $errline) {});
                unlink($file);
                restore_error_handler();
            }
        }

        $this->mustRotate = false;
    }

    protected function getTimedFilename()
    {
        $fileInfo = pathinfo($this->filename);
        $timedFilename = str_replace(
            array('{filename}', '{date}'),
            array($fileInfo['filename'], date($this->dateFormat)),
            $fileInfo['dirname'] . '/' . $this->filenameFormat
        );

        if (!empty($fileInfo['extension'])) {
            $timedFilename .= '.'.$fileInfo['extension'];
        }

        return $timedFilename;
    }

    protected function getGlobPattern()
    {
        $fileInfo = pathinfo($this->filename);
        $glob = str_replace(
            array('{filename}', '{date}'),
            array($fileInfo['filename'], '*'),
            $fileInfo['dirname'] . '/' . $this->filenameFormat
        );
        if (!empty($fileInfo['extension'])) {
            $glob .= '.'.$fileInfo['extension'];
        }

        return $glob;
    }
}<|MERGE_RESOLUTION|>--- conflicted
+++ resolved
@@ -70,19 +70,6 @@
     public function setFilenameFormat($filenameFormat, $dateFormat)
     {
         if (!in_array($dateFormat, array(self::FILE_PER_DAY, self::FILE_PER_MONTH, self::FILE_PER_YEAR))) {
-<<<<<<< HEAD
-            trigger_error(
-                'Invalid date format - format should be one of '.
-                'RotatingFileHandler::FILE_PER_DAY, RotatingFileHandler::FILE_PER_MONTH '.
-                'or RotatingFileHandler::FILE_PER_YEAR.',
-                E_USER_DEPRECATED
-            );
-        }
-        if (substr_count($filenameFormat, '{date}') === 0) {
-            trigger_error(
-                'Invalid filename format - format should contain at least `{date}`, because otherwise rotating is impossible.',
-                E_USER_DEPRECATED
-=======
             throw new InvalidArgumentException(
                 'Invalid date format - format must be one of '.
                 'RotatingFileHandler::FILE_PER_DAY, RotatingFileHandler::FILE_PER_MONTH '.
@@ -92,7 +79,6 @@
         if (substr_count($filenameFormat, '{date}') === 0) {
             throw new InvalidArgumentException(
                 'Invalid filename format - format must contain at least `{date}`, because otherwise rotating is impossible.'
->>>>>>> 1841e2ba
             );
         }
         $this->filenameFormat = $filenameFormat;
