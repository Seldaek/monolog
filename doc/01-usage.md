--- conflicted
+++ resolved
@@ -205,13 +205,8 @@
 > A very useful formatter to look at, is the `LineFormatter`.
 > 
 > This formatter, as its name might indicate, is able to return a lineal string representation of the log record provided.
-<<<<<<< HEAD
 > 
-> It is also capable to interpolate values from the log record, into the output format template used by the formatter to generate the final result, and in order to do it, you need to provide the log record values you are interested in, in the output template string using the form %value%, e.g: "'%context.foo% => %extra.foo%'" , in this example the values $record["context"]["foo"] and $record["extra"]["foo"] will be rendered as part of the final result. 
-=======
->
-> It is also capable to interpolate values from the log record, into the output format template used by the formatter to generate the final result, and in order to do it, you need to provide the log record values you are interested in, in the output template string using the form %value%, e.g: "'%context.foo% => %extra.foo%'" , in this example the values $record["context"]["foo"] and $record["extra"]["foo"] will be render as part of the final result.
->>>>>>> 6f233d2e
+> It is also capable to interpolate values from the log record, into the output format template used by the formatter to generate the final result, and in order to do it, you need to provide the log record values you are interested in, in the output template string using the form %value%, e.g: "'%context.foo% => %extra.foo%'", in this example the values $record["context"]["foo"] and $record["extra"]["foo"] will be rendered as part of the final result. 
 
 In the following example, we demonstrate how to:
 1. Create a `LineFormatter` instance and set a custom output format template.
