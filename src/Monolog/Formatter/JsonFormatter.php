--- conflicted
+++ resolved
@@ -11,7 +11,6 @@
 
 namespace Monolog\Formatter;
 
-use Exception;
 use Throwable;
 
 /**
@@ -157,7 +156,7 @@
             return $normalized;
         }
 
-        if ($data instanceof Exception || $data instanceof Throwable) {
+        if ($data instanceof Throwable) {
             return $this->normalizeException($data);
         }
 
@@ -172,18 +171,9 @@
      *
      * @return array
      */
-    protected function normalizeException(\Throwable $e)
-    {
-<<<<<<< HEAD
+    protected function normalizeException(Throwable $e)
+    {
         $data = [
-=======
-        // TODO 2.0 only check for Throwable
-        if (!$e instanceof Exception && !$e instanceof Throwable) {
-            throw new \InvalidArgumentException('Exception/Throwable expected, got '.gettype($e).' / '.get_class($e));
-        }
-
-        $data = array(
->>>>>>> dacec2fe
             'class' => get_class($e),
             'message' => $e->getMessage(),
             'code' => $e->getCode(),
