--- conflicted
+++ resolved
@@ -182,15 +182,11 @@
     {
         if ($this->allowInlineLineBreaks) {
             if (0 === strpos($str, '{')) {
-<<<<<<< HEAD
-                return str_replace(['\r', '\n'], ["\r", "\n"], $str);
-=======
                 $str = preg_replace('/(?<!\\\\)\\\\[rn]/', "\n", $str);
                 if (null === $str) {
                     $pcreErrorCode = preg_last_error();
                     throw new \RuntimeException('Failed to run preg_replace: ' . $pcreErrorCode . ' / ' . Utils::pcreLastErrorMessage($pcreErrorCode));
                 }
->>>>>>> ffd50554
             }
 
             return $str;
