<?php declare(strict_types=1);

/*
 * This file is part of the Monolog package.
 *
 * (c) Jordi Boggiano <j.boggiano@seld.be>
 *
 * For the full copyright and license information, please view the LICENSE
 * file that was distributed with this source code.
 */

namespace Monolog\Formatter;

use PHPUnit\Framework\TestCase;

/**
 * @covers Monolog\Formatter\NormalizerFormatter
 */
class NormalizerFormatterTest extends TestCase
{
    public function testFormat()
    {
        $formatter = new NormalizerFormatter('Y-m-d');
        $formatted = $formatter->format([
            'level_name' => 'ERROR',
            'channel' => 'meh',
            'message' => 'foo',
            'datetime' => new \DateTimeImmutable,
            'extra' => ['foo' => new TestFooNorm, 'bar' => new TestBarNorm, 'baz' => [], 'res' => fopen('php://memory', 'rb')],
            'context' => [
                'foo' => 'bar',
                'baz' => 'qux',
                'inf' => INF,
                '-inf' => -INF,
                'nan' => acos(4),
            ],
        ]);

        $this->assertEquals([
            'level_name' => 'ERROR',
            'channel' => 'meh',
            'message' => 'foo',
            'datetime' => date('Y-m-d'),
            'extra' => [
                'foo' => ['Monolog\\Formatter\\TestFooNorm' => ["foo" => "fooValue"]],
                'bar' => ['Monolog\\Formatter\\TestBarNorm' => 'bar'],
                'baz' => [],
                'res' => '[resource(stream)]',
            ],
            'context' => [
                'foo' => 'bar',
                'baz' => 'qux',
                'inf' => 'INF',
                '-inf' => '-INF',
                'nan' => 'NaN',
            ],
        ], $formatted);
    }

    public function testFormatExceptions()
    {
        $formatter = new NormalizerFormatter('Y-m-d');
        $e = new \LogicException('bar');
        $e2 = new \RuntimeException('foo', 0, $e);
        $formatted = $formatter->format([
            'exception' => $e2,
        ]);

        $this->assertGreaterThan(5, count($formatted['exception']['trace']));
        $this->assertTrue(isset($formatted['exception']['previous']));
        unset($formatted['exception']['trace'], $formatted['exception']['previous']);

        $this->assertEquals([
            'exception' => [
                'class'   => get_class($e2),
                'message' => $e2->getMessage(),
                'code'    => $e2->getCode(),
                'file'    => $e2->getFile().':'.$e2->getLine(),
            ],
        ], $formatted);
    }

    public function testFormatSoapFaultException()
    {
        if (!class_exists('SoapFault')) {
            $this->markTestSkipped('Requires the soap extension');
        }

        $formatter = new NormalizerFormatter('Y-m-d');
        $e = new \SoapFault('foo', 'bar', 'hello', 'world');
        $formatted = $formatter->format([
            'exception' => $e,
        ]);

        unset($formatted['exception']['trace']);

        $this->assertEquals([
            'exception' => [
                'class' => 'SoapFault',
                'message' => 'bar',
                'code' => 0,
                'file' => $e->getFile().':'.$e->getLine(),
                'faultcode' => 'foo',
                'faultactor' => 'hello',
                'detail' => 'world',
            ],
        ], $formatted);

        $formatter = new NormalizerFormatter('Y-m-d');
<<<<<<< HEAD
        $e = new \SoapFault('foo', 'bar', 'hello', (object) array('bar' => (object) array('biz' => 'baz'), 'foo' => 'world'));
        $formatted = $formatter->format(array(
            'exception' => $e,
        ));

        unset($formatted['exception']['trace']);

        $this->assertEquals(array(
            'exception' => array(
=======
        $e = new \SoapFault('foo', 'bar', 'hello', (object) ['bar' => (object) ['biz' => 'baz'], 'foo' => 'world']);
        $formatted = $formatter->format([
            'exception' => $e,
        ]);

        unset($formatted['exception']['trace']);

        $this->assertEquals([
            'exception' => [
>>>>>>> 2066ce89
                'class' => 'SoapFault',
                'message' => 'bar',
                'code' => 0,
                'file' => $e->getFile().':'.$e->getLine(),
                'faultcode' => 'foo',
                'faultactor' => 'hello',
                'detail' => '{"bar":{"biz":"baz"},"foo":"world"}',
<<<<<<< HEAD
            ),
        ), $formatted);
=======
            ],
        ], $formatted);
>>>>>>> 2066ce89
    }

    public function testFormatToStringExceptionHandle()
    {
        $formatter = new NormalizerFormatter('Y-m-d');
        $this->expectException('RuntimeException');
        $this->expectExceptionMessage('Could not convert to string');
        $formatter->format([
            'myObject' => new TestToStringError(),
        ]);
    }

    public function testBatchFormat()
    {
        $formatter = new NormalizerFormatter('Y-m-d');
        $formatted = $formatter->formatBatch([
            [
                'level_name' => 'CRITICAL',
                'channel' => 'test',
                'message' => 'bar',
                'context' => [],
                'datetime' => new \DateTimeImmutable,
                'extra' => [],
            ],
            [
                'level_name' => 'WARNING',
                'channel' => 'log',
                'message' => 'foo',
                'context' => [],
                'datetime' => new \DateTimeImmutable,
                'extra' => [],
            ],
        ]);
        $this->assertEquals([
            [
                'level_name' => 'CRITICAL',
                'channel' => 'test',
                'message' => 'bar',
                'context' => [],
                'datetime' => date('Y-m-d'),
                'extra' => [],
            ],
            [
                'level_name' => 'WARNING',
                'channel' => 'log',
                'message' => 'foo',
                'context' => [],
                'datetime' => date('Y-m-d'),
                'extra' => [],
            ],
        ], $formatted);
    }

    /**
     * Test issue #137
     */
    public function testIgnoresRecursiveObjectReferences()
    {
        // set up the recursion
        $foo = new \stdClass();
        $bar = new \stdClass();

        $foo->bar = $bar;
        $bar->foo = $foo;

        // set an error handler to assert that the error is not raised anymore
        $that = $this;
        set_error_handler(function ($level, $message, $file, $line, $context) use ($that) {
            if (error_reporting() & $level) {
                restore_error_handler();
                $that->fail("$message should not be raised");
            }

            return true;
        });

        $formatter = new NormalizerFormatter();
        $reflMethod = new \ReflectionMethod($formatter, 'toJson');
        $reflMethod->setAccessible(true);
        $res = $reflMethod->invoke($formatter, [$foo, $bar], true);

        restore_error_handler();

        if (PHP_VERSION_ID < 50500) {
            $this->assertEquals('[{"bar":{"foo":null}},{"foo":{"bar":null}}]', $res);
        } else {
            $this->assertEquals('null', $res);
        }
    }

    public function testCanNormalizeReferences()
    {
        $formatter = new NormalizerFormatter();
        $x = ['foo' => 'bar'];
        $y = ['x' => &$x];
        $x['y'] = &$y;
        $formatter->format($y);
    }

    public function testIgnoresInvalidTypes()
    {
        // set up the recursion
        $resource = fopen(__FILE__, 'r');

        // set an error handler to assert that the error is not raised anymore
        $that = $this;
        set_error_handler(function ($level, $message, $file, $line, $context) use ($that) {
            if (error_reporting() & $level) {
                restore_error_handler();
                $that->fail("$message should not be raised");
            }

            return true;
        });

        $formatter = new NormalizerFormatter();
        $reflMethod = new \ReflectionMethod($formatter, 'toJson');
        $reflMethod->setAccessible(true);
        $res = $reflMethod->invoke($formatter, [$resource], true);

        restore_error_handler();

        if (PHP_VERSION_ID < 50500) {
            $this->assertEquals('[null]', $res);
        } else {
            $this->assertEquals('null', $res);
        }
    }

    public function testNormalizeHandleLargeArraysWithExactly1000Items()
    {
        $formatter = new NormalizerFormatter();
        $largeArray = range(1, 1000);

        $res = $formatter->format(array(
            'level_name' => 'CRITICAL',
            'channel' => 'test',
            'message' => 'bar',
            'context' => array($largeArray),
            'datetime' => new \DateTime,
            'extra' => array(),
        ));

        $this->assertCount(1000, $res['context'][0]);
        $this->assertArrayNotHasKey('...', $res['context'][0]);
    }

    public function testNormalizeHandleLargeArrays()
    {
        $formatter = new NormalizerFormatter();
        $largeArray = range(1, 2000);

        $res = $formatter->format(array(
            'level_name' => 'CRITICAL',
            'channel' => 'test',
            'message' => 'bar',
            'context' => array($largeArray),
            'datetime' => new \DateTime,
            'extra' => array(),
        ));

        $this->assertCount(1001, $res['context'][0]);
        $this->assertEquals('Over 1000 items (2000 total), aborting normalization', $res['context'][0]['...']);
    }

    public function testIgnoresInvalidEncoding()
    {
        $formatter = new NormalizerFormatter();
        $reflMethod = new \ReflectionMethod($formatter, 'toJson');
        $reflMethod->setAccessible(true);

        // send an invalid unicode sequence as a object that can't be cleaned
        $record = new \stdClass;
        $record->message = "\xB1\x31";

        $this->assertsame('{"message":"�1"}', $reflMethod->invoke($formatter, $record));
    }

    public function testConvertsInvalidEncodingAsLatin9()
    {
        $formatter = new NormalizerFormatter();
        $reflMethod = new \ReflectionMethod($formatter, 'toJson');
        $reflMethod->setAccessible(true);

        $res = $reflMethod->invoke($formatter, ['message' => "\xA4\xA6\xA8\xB4\xB8\xBC\xBD\xBE"]);

        $this->assertSame('{"message":"��������"}', $res);
    }

    public function testMaxNormalizeDepth()
    {
        $formatter = new NormalizerFormatter();
        $formatter->setMaxNormalizeDepth(1);
        $throwable = new \Error('Foo');

        $message = $this->formatRecordWithExceptionInContext($formatter, $throwable);
        $this->assertEquals(
            'Over 1 levels deep, aborting normalization',
            $message['context']['exception']
        );
    }

    public function testMaxNormalizeItemCountWith0ItemsMax()
    {
        $formatter = new NormalizerFormatter();
        $formatter->setMaxNormalizeDepth(9);
        $formatter->setMaxNormalizeItemCount(0);
        $throwable = new \Error('Foo');

        $message = $this->formatRecordWithExceptionInContext($formatter, $throwable);
        $this->assertEquals(
            ["..." => "Over 0 items (6 total), aborting normalization"],
            $message
        );
    }

    public function testMaxNormalizeItemCountWith3ItemsMax()
    {
        $formatter = new NormalizerFormatter();
        $formatter->setMaxNormalizeDepth(9);
        $formatter->setMaxNormalizeItemCount(2);
        $throwable = new \Error('Foo');

        $message = $this->formatRecordWithExceptionInContext($formatter, $throwable);

        $this->assertEquals(
            ["level_name" => "CRITICAL", "channel" => "core", "..." => "Over 2 items (6 total), aborting normalization"],
            $message
        );
    }

    public function testExceptionTraceWithArgs()
    {
        try {
            // This will contain $resource and $wrappedResource as arguments in the trace item
            $resource = fopen('php://memory', 'rw+');
            fwrite($resource, 'test_resource');
            $wrappedResource = new TestFooNorm;
            $wrappedResource->foo = $resource;
            // Just do something stupid with a resource/wrapped resource as argument
            $arr = [$wrappedResource, $resource];
            // modifying the array inside throws a "usort(): Array was modified by the user comparison function"
            usort($arr, function ($a, $b) {
                throw new \ErrorException('Foo');
            });
        } catch (\Throwable $e) {
        }

        $formatter = new NormalizerFormatter();
        $record = ['context' => ['exception' => $e]];
        $result = $formatter->format($record);

        $this->assertSame(
            __FILE__.':'.(__LINE__-9),
            $result['context']['exception']['trace'][0]
        );
    }

    /**
     * @param NormalizerFormatter $formatter
     * @param \Throwable          $exception
     *
     * @return string
     */
    private function formatRecordWithExceptionInContext(NormalizerFormatter $formatter, \Throwable $exception)
    {
        $message = $formatter->format([
            'level_name' => 'CRITICAL',
            'channel' => 'core',
            'context' => ['exception' => $exception],
            'datetime' => null,
            'extra' => [],
            'message' => 'foobar',
        ]);

        return $message;
    }

    public function testExceptionTraceDoesNotLeakCallUserFuncArgs()
    {
        try {
            $arg = new TestInfoLeak;
            call_user_func(array($this, 'throwHelper'), $arg, $dt = new \DateTime());
        } catch (\Exception $e) {
        }

        $formatter = new NormalizerFormatter();
        $record = array('context' => array('exception' => $e));
        $result = $formatter->format($record);

        $this->assertSame(
            __FILE__ .':'.(__LINE__-9),
            $result['context']['exception']['trace'][0]
        );
    }

    private function throwHelper($arg)
    {
        throw new \RuntimeException('Thrown');
    }
}

class TestFooNorm
{
    public $foo = 'fooValue';
}

class TestBarNorm
{
    public function __toString()
    {
        return 'bar';
    }
}

class TestStreamFoo
{
    public $foo;
    public $resource;

    public function __construct($resource)
    {
        $this->resource = $resource;
        $this->foo = 'BAR';
    }

    public function __toString()
    {
        fseek($this->resource, 0);

        return $this->foo . ' - ' . (string) stream_get_contents($this->resource);
    }
}

class TestToStringError
{
    public function __toString()
    {
        throw new \RuntimeException('Could not convert to string');
    }
}

class TestInfoLeak
{
    public function __toString()
    {
        return 'Sensitive information';
    }
}<|MERGE_RESOLUTION|>--- conflicted
+++ resolved
@@ -107,17 +107,6 @@
         ], $formatted);
 
         $formatter = new NormalizerFormatter('Y-m-d');
-<<<<<<< HEAD
-        $e = new \SoapFault('foo', 'bar', 'hello', (object) array('bar' => (object) array('biz' => 'baz'), 'foo' => 'world'));
-        $formatted = $formatter->format(array(
-            'exception' => $e,
-        ));
-
-        unset($formatted['exception']['trace']);
-
-        $this->assertEquals(array(
-            'exception' => array(
-=======
         $e = new \SoapFault('foo', 'bar', 'hello', (object) ['bar' => (object) ['biz' => 'baz'], 'foo' => 'world']);
         $formatted = $formatter->format([
             'exception' => $e,
@@ -127,7 +116,6 @@
 
         $this->assertEquals([
             'exception' => [
->>>>>>> 2066ce89
                 'class' => 'SoapFault',
                 'message' => 'bar',
                 'code' => 0,
@@ -135,13 +123,8 @@
                 'faultcode' => 'foo',
                 'faultactor' => 'hello',
                 'detail' => '{"bar":{"biz":"baz"},"foo":"world"}',
-<<<<<<< HEAD
-            ),
-        ), $formatted);
-=======
             ],
         ], $formatted);
->>>>>>> 2066ce89
     }
 
     public function testFormatToStringExceptionHandle()
