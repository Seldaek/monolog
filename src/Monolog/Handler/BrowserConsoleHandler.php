--- conflicted
+++ resolved
@@ -167,11 +167,7 @@
 
     private static function handleStyles(string $formatted): array
     {
-<<<<<<< HEAD
-        $args = [static::quote('font-weight: normal')];
-=======
-        $args = array();
->>>>>>> 12a76ad6
+        $args = [];
         $format = '%c' . $formatted;
         preg_match_all('/\[\[(.*?)\]\]\{([^}]*)\}/s', $format, $matches, PREG_OFFSET_CAPTURE | PREG_SET_ORDER);
 
