--- conflicted
+++ resolved
@@ -22,22 +22,10 @@
         # can be removed when rollbar/rollbar can be added as dev require again (needs to allow monolog 3.x)
         - '#Rollbar\\RollbarLogger#'
 
-<<<<<<< HEAD
+        # legacy elasticsearch namespace failures
+        - '# Elastic\\Elasticsearch\\#'
+
 includes:
     - phpstan-baseline.neon
     - vendor/phpstan/phpstan-strict-rules/rules.neon
-    - vendor/phpstan/phpstan-deprecation-rules/rules.neon
-=======
-        # blocked by https://github.com/phpstan/phpstan/issues/5091
-        - '#has unknown class Monolog\\Handler\\Record#'
-        - '#::processRecord\(\) should return array#'
-        - '#::processRecord\(\) has invalid type#'
-        - '#::processRecord\(\) return type has no value type#'
-        - '#::processRecord\(\) has parameter \$record with no value type#'
-        - '#::popProcessor\(\) should return callable#'
-        - '#Parameter \#1 \$ of callable \(callable\(Monolog\\Handler\\Record\): Monolog\\Handler\\Record\)#'
-        - '#is incompatible with native type array.#'
-
-        # legacy elasticsearch namespace failures
-        - '# Elastic\\Elasticsearch\\#'
->>>>>>> bd247659
+    - vendor/phpstan/phpstan-deprecation-rules/rules.neon