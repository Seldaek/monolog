--- conflicted
+++ resolved
@@ -31,11 +31,7 @@
      *
      * @throws MissingExtensionException If SSL encryption is set to true and OpenSSL is missing
      */
-<<<<<<< HEAD
-    public function __construct($token, $useSSL = true, $level = Logger::DEBUG, bool $bubble = true)
-=======
-    public function __construct($token, $useSSL = true, $level = Logger::DEBUG, $bubble = true, $host = 'data.logentries.com')
->>>>>>> dd144f7f
+    public function __construct($token, $useSSL = true, $level = Logger::DEBUG, bool $bubble = true, string $host = 'data.logentries.com')
     {
         if ($useSSL && !extension_loaded('openssl')) {
             throw new MissingExtensionException('The OpenSSL PHP plugin is required to use SSL encrypted connection for LogEntriesHandler');
