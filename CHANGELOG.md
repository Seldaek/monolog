--- conflicted
+++ resolved
@@ -1,4 +1,3 @@
-<<<<<<< HEAD
 ### 3.5.0 (2023-10-27)
 
   * Added ability to indent stack traces in LineFormatter via e.g. `indentStacktraces('  ')` (#1835)
@@ -106,11 +105,10 @@
   to Monolog or one of its handlers, or `Level::Warning->value` if you need the integer
   value equal to what `Logger::WARNING` was giving you.
 - `Logger::getLevelName()` is now deprecated.
-=======
+
 ### 2.9.3 (2024-04-12)
 
   * Fixed PHP 8.4 deprecation warnings (#1874)
->>>>>>> a30bfe2e
 
 ### 2.9.2 (2023-10-27)
 
