<?php declare(strict_types=1);

/*
 * This file is part of the Monolog package.
 *
 * (c) Jordi Boggiano <j.boggiano@seld.be>
 *
 * For the full copyright and license information, please view the LICENSE
 * file that was distributed with this source code.
 */

namespace Monolog\Formatter;

use Monolog\Logger;
use Monolog\Utils;

/**
 * Formats incoming records into an HTML table
 *
 * This is especially useful for html email logging
 *
 * @author Tiago Brito <tlfbrito@gmail.com>
 */
class HtmlFormatter extends NormalizerFormatter
{
    /**
     * Translates Monolog log levels to html color priorities.
     */
    protected $logLevels = [
        Logger::DEBUG     => '#cccccc',
        Logger::INFO      => '#468847',
        Logger::NOTICE    => '#3a87ad',
        Logger::WARNING   => '#c09853',
        Logger::ERROR     => '#f0ad4e',
        Logger::CRITICAL  => '#FF7708',
        Logger::ALERT     => '#C12A19',
        Logger::EMERGENCY => '#000000',
    ];

    /**
     * @param string|null $dateFormat The format of the timestamp: one supported by DateTime::format
     */
    public function __construct(?string $dateFormat = null)
    {
        parent::__construct($dateFormat);
    }

    /**
     * Creates an HTML table row
     *
     * @param string $th       Row header content
     * @param string $td       Row standard cell content
     * @param bool   $escapeTd false if td content must not be html escaped
     */
    protected function addRow(string $th, string $td = ' ', bool $escapeTd = true): string
    {
        $th = htmlspecialchars($th, ENT_NOQUOTES, 'UTF-8');
        if ($escapeTd) {
            $td = '<pre>'.htmlspecialchars($td, ENT_NOQUOTES, 'UTF-8').'</pre>';
        }

        return "<tr style=\"padding: 4px;text-align: left;\">\n<th style=\"vertical-align: top;background: #ccc;color: #000\" width=\"100\">$th:</th>\n<td style=\"padding: 4px;text-align: left;vertical-align: top;background: #eee;color: #000\">".$td."</td>\n</tr>";
    }

    /**
     * Create a HTML h1 tag
     *
     * @param  string $title Text to be in the h1
     * @param  int    $level Error level
     * @return string
     */
    protected function addTitle(string $title, int $level): string
    {
        $title = htmlspecialchars($title, ENT_NOQUOTES, 'UTF-8');

        return '<h1 style="background: '.$this->logLevels[$level].';color: #ffffff;padding: 5px;" class="monolog-output">'.$title.'</h1>';
    }

    /**
     * Formats a log record.
     *
     * @param  array  $record A record to format
     * @return string The formatted record
     */
    public function format(array $record): string
    {
        $output = $this->addTitle($record['level_name'], $record['level']);
        $output .= '<table cellspacing="1" width="100%" class="monolog-output">';

        $output .= $this->addRow('Message', (string) $record['message']);
        $output .= $this->addRow('Time', $this->formatDate($record['datetime']));
        $output .= $this->addRow('Channel', $record['channel']);
        if ($record['context']) {
            $embeddedTable = '<table cellspacing="1" width="100%">';
            foreach ($record['context'] as $key => $value) {
                $embeddedTable .= $this->addRow((string)$key, $this->convertToString($value));
            }
            $embeddedTable .= '</table>';
            $output .= $this->addRow('Context', $embeddedTable, false);
        }
        if ($record['extra']) {
            $embeddedTable = '<table cellspacing="1" width="100%">';
            foreach ($record['extra'] as $key => $value) {
                $embeddedTable .= $this->addRow((string)$key, $this->convertToString($value));
            }
            $embeddedTable .= '</table>';
            $output .= $this->addRow('Extra', $embeddedTable, false);
        }

        return $output.'</table>';
    }

    /**
     * Formats a set of log records.
     *
     * @param  array  $records A set of records to format
     * @return string The formatted set of records
     */
    public function formatBatch(array $records): string
    {
        $message = '';
        foreach ($records as $record) {
            $message .= $this->format($record);
        }

        return $message;
    }

    protected function convertToString($data): string
    {
        if (null === $data || is_scalar($data)) {
            return (string) $data;
        }

        $data = $this->normalize($data);
<<<<<<< HEAD

        return json_encode($data, JSON_PRETTY_PRINT | JSON_UNESCAPED_SLASHES | JSON_UNESCAPED_UNICODE);
=======
        if (version_compare(PHP_VERSION, '5.4.0', '>=')) {
            return Utils::jsonEncode($data, JSON_PRETTY_PRINT | JSON_UNESCAPED_SLASHES | JSON_UNESCAPED_UNICODE, true);
        }

        return str_replace('\\/', '/', Utils::jsonEncode($data, null, true));
>>>>>>> 12a76ad6
    }
}<|MERGE_RESOLUTION|>--- conflicted
+++ resolved
@@ -133,15 +133,7 @@
         }
 
         $data = $this->normalize($data);
-<<<<<<< HEAD
 
-        return json_encode($data, JSON_PRETTY_PRINT | JSON_UNESCAPED_SLASHES | JSON_UNESCAPED_UNICODE);
-=======
-        if (version_compare(PHP_VERSION, '5.4.0', '>=')) {
-            return Utils::jsonEncode($data, JSON_PRETTY_PRINT | JSON_UNESCAPED_SLASHES | JSON_UNESCAPED_UNICODE, true);
-        }
-
-        return str_replace('\\/', '/', Utils::jsonEncode($data, null, true));
->>>>>>> 12a76ad6
+        return Utils::jsonEncode($data, JSON_PRETTY_PRINT | Utils::DEFAULT_JSON_FLAGS, true);
     }
 }