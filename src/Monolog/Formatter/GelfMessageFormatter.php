--- conflicted
+++ resolved
@@ -58,11 +58,7 @@
         Logger::EMERGENCY => 0,
     ];
 
-<<<<<<< HEAD
-    public function __construct(string $systemName = null, string $extraPrefix = null, string $contextPrefix = 'ctxt_')
-=======
-    public function __construct($systemName = null, $extraPrefix = null, $contextPrefix = 'ctxt_', $maxLength = null)
->>>>>>> 70ed794f
+    public function __construct(string $systemName = null, string $extraPrefix = null, string $contextPrefix = 'ctxt_', int $maxLength = null)
     {
         parent::__construct('U.u');
 
@@ -96,7 +92,7 @@
             ->setHost($this->systemName)
             ->setLevel($this->logLevels[$record['level']]);
 
-        // message length + system name length + 200 for padding / metadata 
+        // message length + system name length + 200 for padding / metadata
         $len = 200 + strlen((string) $record['message']) + strlen($this->systemName);
 
         if ($len > $this->maxLength) {
