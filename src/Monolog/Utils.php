<?php declare(strict_types=1);

/*
 * This file is part of the Monolog package.
 *
 * (c) Jordi Boggiano <j.boggiano@seld.be>
 *
 * For the full copyright and license information, please view the LICENSE
 * file that was distributed with this source code.
 */

namespace Monolog;

final class Utils
{
    const DEFAULT_JSON_FLAGS = JSON_UNESCAPED_SLASHES | JSON_UNESCAPED_UNICODE | JSON_PRESERVE_ZERO_FRACTION | JSON_INVALID_UTF8_SUBSTITUTE;

    /**
     * @internal
     */
    public static function getClass($object): string
    {
        $class = \get_class($object);

        return 'c' === $class[0] && 0 === strpos($class, "class@anonymous\0") ? get_parent_class($class).'@anonymous' : $class;
    }

    public static function substr(string $string, int $start, ?int $length = null)
    {
        if (extension_loaded('mbstring')) {
            return mb_strcut($string, $start, $length);
        }

        return substr($string, $start, (null === $length) ? strlen($string) : $length);
    }

    /**
     * Makes sure if a relative path is passed in it is turned into an absolute path
     *
     * @param string $streamUrl stream URL or path without protocol
     */
    public static function canonicalizePath(string $streamUrl): string
    {
        $prefix = '';
        if ('file://' === substr($streamUrl, 0, 7)) {
            $streamUrl = substr($streamUrl, 7);
            $prefix = 'file://';
        }

        // other type of stream, not supported
        if (false !== strpos($streamUrl, '://')) {
            return $streamUrl;
        }

        // already absolute
        if (substr($streamUrl, 0, 1) === '/' || substr($streamUrl, 1, 1) === ':' || substr($streamUrl, 0, 2) === '\\\\') {
            return $prefix.$streamUrl;
        }

        $streamUrl = getcwd() . '/' . $streamUrl;

        return $prefix.$streamUrl;
    }

    /**
     * Return the JSON representation of a value
     *
     * @param  mixed             $data
     * @param  int               $encodeFlags  flags to pass to json encode, defaults to JSON_UNESCAPED_SLASHES | JSON_UNESCAPED_UNICODE
     * @param  bool              $ignoreErrors whether to ignore encoding errors or to throw on error, when ignored and the encoding fails, "null" is returned which is valid json for null
     * @throws \RuntimeException if encoding fails and errors are not ignored
     * @return string            when errors are ignored and the encoding fails, "null" is returned which is valid json for null
     */
    public static function jsonEncode($data, ?int $encodeFlags = null, bool $ignoreErrors = false): string
    {
        if (null === $encodeFlags) {
            $encodeFlags = self::DEFAULT_JSON_FLAGS;
        }

        if ($ignoreErrors) {
            $json = @json_encode($data, $encodeFlags);
            if (false === $json) {
                return 'null';
            }

            return $json;
        }

        $json = json_encode($data, $encodeFlags);
        if (false === $json) {
            $json = self::handleJsonError(json_last_error(), $data);
        }

        return $json;
    }

    /**
     * Handle a json_encode failure.
     *
     * If the failure is due to invalid string encoding, try to clean the
     * input and encode again. If the second encoding attempt fails, the
     * initial error is not encoding related or the input can't be cleaned then
     * raise a descriptive exception.
     *
     * @param  int               $code        return code of json_last_error function
     * @param  mixed             $data        data that was meant to be encoded
     * @param  int               $encodeFlags flags to pass to json encode, defaults to JSON_UNESCAPED_SLASHES | JSON_UNESCAPED_UNICODE | JSON_PRESERVE_ZERO_FRACTION
     * @throws \RuntimeException if failure can't be corrected
     * @return string            JSON encoded data after error correction
     */
    public static function handleJsonError(int $code, $data, ?int $encodeFlags = null): string
    {
        if ($code !== JSON_ERROR_UTF8) {
            self::throwEncodeError($code, $data);
        }

        if (is_string($data)) {
            self::detectAndCleanUtf8($data);
        } elseif (is_array($data)) {
            array_walk_recursive($data, array('Monolog\Utils', 'detectAndCleanUtf8'));
        } else {
            self::throwEncodeError($code, $data);
        }

        if (null === $encodeFlags) {
            $encodeFlags = self::DEFAULT_JSON_FLAGS;
        }

        $json = json_encode($data, $encodeFlags);

        if ($json === false) {
            self::throwEncodeError(json_last_error(), $data);
        }

        return $json;
    }

    /**
     * Throws an exception according to a given code with a customized message
     *
     * @param  int               $code return code of json_last_error function
     * @param  mixed             $data data that was meant to be encoded
     * @throws \RuntimeException
     */
    private static function throwEncodeError(int $code, $data)
    {
        switch ($code) {
            case JSON_ERROR_DEPTH:
                $msg = 'Maximum stack depth exceeded';
                break;
            case JSON_ERROR_STATE_MISMATCH:
                $msg = 'Underflow or the modes mismatch';
                break;
            case JSON_ERROR_CTRL_CHAR:
                $msg = 'Unexpected control character found';
                break;
            case JSON_ERROR_UTF8:
                $msg = 'Malformed UTF-8 characters, possibly incorrectly encoded';
                break;
            default:
                $msg = 'Unknown error';
        }

        throw new \RuntimeException('JSON encoding failed: '.$msg.'. Encoding: '.var_export($data, true));
    }

    /**
     * Detect invalid UTF-8 string characters and convert to valid UTF-8.
     *
     * Valid UTF-8 input will be left unmodified, but strings containing
     * invalid UTF-8 codepoints will be reencoded as UTF-8 with an assumed
     * original encoding of ISO-8859-15. This conversion may result in
     * incorrect output if the actual encoding was not ISO-8859-15, but it
     * will be clean UTF-8 output and will not rely on expensive and fragile
     * detection algorithms.
     *
     * Function converts the input in place in the passed variable so that it
     * can be used as a callback for array_walk_recursive.
     *
<<<<<<< HEAD
     * @param mixed &$data Input to check and convert if needed
=======
     * @param mixed $data Input to check and convert if needed, passed by ref
     * @private
>>>>>>> 7c977e45
     */
    private static function detectAndCleanUtf8(&$data)
    {
        if (is_string($data) && !preg_match('//u', $data)) {
            $data = preg_replace_callback(
                '/[\x80-\xFF]+/',
                function ($m) {
                    return utf8_encode($m[0]);
                },
                $data
            );
            $data = str_replace(
                ['¤', '¦', '¨', '´', '¸', '¼', '½', '¾'],
                ['€', 'Š', 'š', 'Ž', 'ž', 'Œ', 'œ', 'Ÿ'],
                $data
            );
        }
    }
}<|MERGE_RESOLUTION|>--- conflicted
+++ resolved
@@ -177,12 +177,7 @@
      * Function converts the input in place in the passed variable so that it
      * can be used as a callback for array_walk_recursive.
      *
-<<<<<<< HEAD
-     * @param mixed &$data Input to check and convert if needed
-=======
      * @param mixed $data Input to check and convert if needed, passed by ref
-     * @private
->>>>>>> 7c977e45
      */
     private static function detectAndCleanUtf8(&$data)
     {
