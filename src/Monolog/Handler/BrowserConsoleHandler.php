--- conflicted
+++ resolved
@@ -82,11 +82,7 @@
     /**
      * Forget all logged records
      */
-<<<<<<< HEAD
-    public static function reset(): void
-=======
-    public static function resetStatic()
->>>>>>> 24dafdeb
+    public static function resetStatic(): void
     {
         static::$records = [];
     }
