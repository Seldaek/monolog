<?php declare(strict_types=1);

/*
 * This file is part of the Monolog package.
 *
 * (c) Jordi Boggiano <j.boggiano@seld.be>
 *
 * For the full copyright and license information, please view the LICENSE
 * file that was distributed with this source code.
 */

namespace Monolog;

use Psr\Log\LoggerInterface;
use Psr\Log\LogLevel;

/**
 * Monolog error handler
 *
 * A facility to enable logging of runtime errors, exceptions and fatal errors.
 *
 * Quick setup: <code>ErrorHandler::register($logger);</code>
 *
 * @author Jordi Boggiano <j.boggiano@seld.be>
 */
class ErrorHandler
{
    private $logger;

    private $previousExceptionHandler;
    private $uncaughtExceptionLevelMap;

    private $previousErrorHandler;
    private $errorLevelMap;

    private $hasFatalErrorHandler;
    private $fatalLevel;
    private $reservedMemory;
    private static $fatalErrors = [E_ERROR, E_PARSE, E_CORE_ERROR, E_COMPILE_ERROR, E_USER_ERROR];

    public function __construct(LoggerInterface $logger)
    {
        $this->logger = $logger;
    }

    /**
     * Registers a new ErrorHandler for a given Logger
     *
     * By default it will handle errors, exceptions and fatal errors
     *
     * @param  LoggerInterface $logger
     * @param  array|false     $errorLevelMap     an array of E_* constant to LogLevel::* constant mapping, or false to disable error handling
     * @param  array|false     $exceptionLevelMap an array of class name to LogLevel::* constant mapping, or false to disable exception handling
     * @param  int|false       $fatalLevel        a LogLevel::* constant, or false to disable fatal error handling
     * @return ErrorHandler
     */
    public static function register(LoggerInterface $logger, $errorLevelMap = [], $exceptionLevelMap = [], $fatalLevel = null)
    {
        $handler = new static($logger);
        if ($errorLevelMap !== false) {
            $handler->registerErrorHandler($errorLevelMap);
        }
        if ($exceptionLevelMap !== false) {
            $handler->registerExceptionHandler($exceptionLevelMap);
        }
        if ($fatalLevel !== false) {
            $handler->registerFatalHandler($fatalLevel);
        }

        return $handler;
    }

    public function registerExceptionHandler($levelMap = [], $callPrevious = true)
    {
        $prev = set_exception_handler([$this, 'handleException']);
        $this->uncaughtExceptionLevelMap = array_replace($this->defaultExceptionLevelMap(), $levelMap);
        if ($callPrevious && $prev) {
            $this->previousExceptionHandler = $prev;
        }
    }

    public function registerErrorHandler(array $levelMap = [], $callPrevious = true, $errorTypes = -1)
    {
        $prev = set_error_handler([$this, 'handleError'], $errorTypes);
        $this->errorLevelMap = array_replace($this->defaultErrorLevelMap(), $levelMap);
        if ($callPrevious) {
            $this->previousErrorHandler = $prev ?: true;
        }
    }

    public function registerFatalHandler($level = null, $reservedMemorySize = 20)
    {
        register_shutdown_function([$this, 'handleFatalError']);

        $this->reservedMemory = str_repeat(' ', 1024 * $reservedMemorySize);
        $this->fatalLevel = $level;
        $this->hasFatalErrorHandler = true;
    }

    protected function defaultExceptionLevelMap()
    {
        return [
            'ParseError' => LogLevel::CRITICAL,
            'Throwable' => LogLevel::ERROR,
        ];
    }

    protected function defaultErrorLevelMap()
    {
        return [
            E_ERROR             => LogLevel::CRITICAL,
            E_WARNING           => LogLevel::WARNING,
            E_PARSE             => LogLevel::ALERT,
            E_NOTICE            => LogLevel::NOTICE,
            E_CORE_ERROR        => LogLevel::CRITICAL,
            E_CORE_WARNING      => LogLevel::WARNING,
            E_COMPILE_ERROR     => LogLevel::ALERT,
            E_COMPILE_WARNING   => LogLevel::WARNING,
            E_USER_ERROR        => LogLevel::ERROR,
            E_USER_WARNING      => LogLevel::WARNING,
            E_USER_NOTICE       => LogLevel::NOTICE,
            E_STRICT            => LogLevel::NOTICE,
            E_RECOVERABLE_ERROR => LogLevel::ERROR,
            E_DEPRECATED        => LogLevel::NOTICE,
            E_USER_DEPRECATED   => LogLevel::NOTICE,
        ];
    }

    /**
     * @private
     */
    public function handleException($e)
    {
        $level = LogLevel::ERROR;
        foreach ($this->uncaughtExceptionLevelMap as $class => $candidate) {
            if ($e instanceof $class) {
                $level = $candidate;
                break;
            }
        }

        $this->logger->log(
            $level,
            sprintf('Uncaught Exception %s: "%s" at %s line %s', get_class($e), $e->getMessage(), $e->getFile(), $e->getLine()),
            ['exception' => $e]
        );

        if ($this->previousExceptionHandler) {
            call_user_func($this->previousExceptionHandler, $e);
        }

        exit(255);
    }

    /**
     * @private
     */
    public function handleError($code, $message, $file = '', $line = 0, $context = [])
    {
        if (!(error_reporting() & $code)) {
            return;
        }

        // fatal error codes are ignored if a fatal error handler is present as well to avoid duplicate log entries
        if (!$this->hasFatalErrorHandler || !in_array($code, self::$fatalErrors, true)) {
            $level = isset($this->errorLevelMap[$code]) ? $this->errorLevelMap[$code] : LogLevel::CRITICAL;
<<<<<<< HEAD
            $this->logger->log($level, self::codeToString($code).': '.$message, ['code' => $code, 'message' => $message, 'file' => $file, 'line' => $line]);
=======
            $this->logger->log($level, self::codeToString($code).': '.$message, array('code' => $code, 'message' => $message, 'file' => $file, 'line' => $line, 'context' => $context));
>>>>>>> 55841909
        }

        if ($this->previousErrorHandler === true) {
            return false;
        } elseif ($this->previousErrorHandler) {
            return call_user_func($this->previousErrorHandler, $code, $message, $file, $line, $context);
        }
    }

    /**
     * @private
     */
    public function handleFatalError()
    {
        $this->reservedMemory = null;

        $lastError = error_get_last();
        if ($lastError && in_array($lastError['type'], self::$fatalErrors, true)) {
            $this->logger->log(
                $this->fatalLevel === null ? LogLevel::ALERT : $this->fatalLevel,
                'Fatal Error ('.self::codeToString($lastError['type']).'): '.$lastError['message'],
                ['code' => $lastError['type'], 'message' => $lastError['message'], 'file' => $lastError['file'], 'line' => $lastError['line']]
            );

            if ($this->logger instanceof Logger) {
                foreach ($this->logger->getHandlers() as $handler) {
                    $handler->close();
                }
            }
        }
    }

    private static function codeToString($code)
    {
        switch ($code) {
            case E_ERROR:
                return 'E_ERROR';
            case E_WARNING:
                return 'E_WARNING';
            case E_PARSE:
                return 'E_PARSE';
            case E_NOTICE:
                return 'E_NOTICE';
            case E_CORE_ERROR:
                return 'E_CORE_ERROR';
            case E_CORE_WARNING:
                return 'E_CORE_WARNING';
            case E_COMPILE_ERROR:
                return 'E_COMPILE_ERROR';
            case E_COMPILE_WARNING:
                return 'E_COMPILE_WARNING';
            case E_USER_ERROR:
                return 'E_USER_ERROR';
            case E_USER_WARNING:
                return 'E_USER_WARNING';
            case E_USER_NOTICE:
                return 'E_USER_NOTICE';
            case E_STRICT:
                return 'E_STRICT';
            case E_RECOVERABLE_ERROR:
                return 'E_RECOVERABLE_ERROR';
            case E_DEPRECATED:
                return 'E_DEPRECATED';
            case E_USER_DEPRECATED:
                return 'E_USER_DEPRECATED';
        }

        return 'Unknown PHP error';
    }
}<|MERGE_RESOLUTION|>--- conflicted
+++ resolved
@@ -164,11 +164,7 @@
         // fatal error codes are ignored if a fatal error handler is present as well to avoid duplicate log entries
         if (!$this->hasFatalErrorHandler || !in_array($code, self::$fatalErrors, true)) {
             $level = isset($this->errorLevelMap[$code]) ? $this->errorLevelMap[$code] : LogLevel::CRITICAL;
-<<<<<<< HEAD
-            $this->logger->log($level, self::codeToString($code).': '.$message, ['code' => $code, 'message' => $message, 'file' => $file, 'line' => $line]);
-=======
-            $this->logger->log($level, self::codeToString($code).': '.$message, array('code' => $code, 'message' => $message, 'file' => $file, 'line' => $line, 'context' => $context));
->>>>>>> 55841909
+            $this->logger->log($level, self::codeToString($code).': '.$message, ['code' => $code, 'message' => $message, 'file' => $file, 'line' => $line, 'context' => $context]);
         }
 
         if ($this->previousErrorHandler === true) {
