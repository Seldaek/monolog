--- conflicted
+++ resolved
@@ -303,15 +303,11 @@
             $trace = str_replace("\n", "\n{$this->indentStacktraces}", $trace);
         }
 
-<<<<<<< HEAD
-        return "\n{$this->indentStacktraces}[stacktrace]\n{$this->indentStacktraces}" . str_replace(DIRECTORY_SEPARATOR, '/', $trace) . "\n";
-=======
         if (trim($trace) === '') {
             return '';
         }
 
-        return "\n{$this->indentStacktraces}[stacktrace]\n{$this->indentStacktraces}" . $trace . "\n";
->>>>>>> 6b44f0a0
+        return "\n{$this->indentStacktraces}[stacktrace]\n{$this->indentStacktraces}" . str_replace(DIRECTORY_SEPARATOR, '/', $trace) . "\n";
     }
 
     private function stacktracesParserCustom(string $trace): string
