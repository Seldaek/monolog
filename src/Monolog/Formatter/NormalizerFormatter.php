--- conflicted
+++ resolved
@@ -211,26 +211,6 @@
         foreach ($trace as $frame) {
             if (isset($frame['file'])) {
                 $data['trace'][] = $frame['file'].':'.$frame['line'];
-<<<<<<< HEAD
-            } elseif (isset($frame['function']) && $frame['function'] === '{closure}') {
-                // Simplify closures handling
-                $data['trace'][] = $frame['function'];
-            } else {
-                if (isset($frame['args'])) {
-                    // Make sure that objects present as arguments are not serialized nicely but rather only
-                    // as a class name to avoid any unexpected leak of sensitive information
-                    $frame['args'] = array_map(function ($arg) {
-                        if (is_object($arg) && !$arg instanceof \DateTimeInterface) {
-                            return sprintf("[object] (%s)", Utils::getClass($arg));
-                        }
-
-                        return $arg;
-                    }, $frame['args']);
-                }
-                // We should again normalize the frames, because it might contain invalid items
-                $data['trace'][] = $this->toJson($this->normalize($frame, $depth + 1), true);
-=======
->>>>>>> 56683090
             }
         }
 
@@ -382,12 +362,12 @@
 
         return $date->format($this->dateFormat);
     }
-    
+
     protected function addJsonEncodeOption($option)
     {
         $this->jsonEncodeOptions |= $option;
     }
-    
+
     protected function removeJsonEncodeOption($option)
     {
         $this->jsonEncodeOptions ^= $option;
