<?php declare(strict_types=1);

/*
 * This file is part of the Monolog package.
 *
 * (c) Jordi Boggiano <j.boggiano@seld.be>
 *
 * For the full copyright and license information, please view the LICENSE
 * file that was distributed with this source code.
 */

namespace Monolog\Handler;

use Monolog\Formatter\ElasticsearchFormatter;
use Monolog\Formatter\NormalizerFormatter;
use Monolog\Test\TestCase;
use Monolog\Level;
use Elasticsearch\Client;
use Elastic\Elasticsearch\Client as Client8;
use Elasticsearch\ClientBuilder;
use Elastic\Elasticsearch\ClientBuilder as ClientBuilder8;

/**
 * @group Elasticsearch
 */
class ElasticsearchHandlerTest extends TestCase
{
    /**
     * @var Client|Client8 mock
     */
    protected Client $client;

    /**
     * @var array Default handler options
     */
    protected array $options = [
        'index' => 'my_index',
        'type'  => 'doc_type',
    ];

    public function setUp(): void
    {
        $hosts = ['http://elastic:changeme@127.0.0.1:9200'];
        $this->client = $this->getClientBuilder()
            ->setHosts($hosts)
            ->build();

        try {
            $this->client->info();
        } catch (\Throwable $e) {
            $this->markTestSkipped('Could not connect to Elasticsearch on 127.0.0.1:9200');
        }
    }

    public function tearDown(): void
    {
<<<<<<< HEAD
        // log message
        $msg = $this->getRecord(Level::Error, 'log', context: ['foo' => 7, 'bar', 'class' => new \stdClass], datetime: new \DateTimeImmutable("@0"));

        // format expected result
        $formatter = new ElasticsearchFormatter($this->options['index'], $this->options['type']);
        $data = $formatter->format($msg);
        unset($data['_index'], $data['_type']);

        $expected = [
            'body' => [
                [
                    'index' => [
                        '_index' => $this->options['index'],
                        '_type' => $this->options['type'],
                    ],
                ],
                $data,
            ],
        ];

        // setup ES client mock
        $this->client->expects($this->any())
            ->method('bulk')
            ->with($expected);
=======
        parent::tearDown();
>>>>>>> bd247659

        unset($this->client);
    }

    /**
     * @covers Monolog\Handler\ElasticsearchHandler::setFormatter
     */
    public function testSetFormatter()
    {
        $handler = new ElasticsearchHandler($this->client);
        $formatter = new ElasticsearchFormatter('index_new', 'type_new');
        $handler->setFormatter($formatter);
        $this->assertInstanceOf('Monolog\Formatter\ElasticsearchFormatter', $handler->getFormatter());
        $this->assertEquals('index_new', $handler->getFormatter()->getIndex());
        $this->assertEquals('type_new', $handler->getFormatter()->getType());
    }

    /**
     * @covers Monolog\Handler\ElasticsearchHandler::setFormatter
     */
    public function testSetFormatterInvalid()
    {
        $handler = new ElasticsearchHandler($this->client);
        $formatter = new NormalizerFormatter();

        $this->expectException(\InvalidArgumentException::class);
        $this->expectExceptionMessage('ElasticsearchHandler is only compatible with ElasticsearchFormatter');

        $handler->setFormatter($formatter);
    }

    /**
     * @covers Monolog\Handler\ElasticsearchHandler::__construct
     * @covers Monolog\Handler\ElasticsearchHandler::getOptions
     */
    public function testOptions()
    {
        $expected = [
            'index' => $this->options['index'],
            'type' => $this->options['type'],
            'ignore_error' => false,
        ];

        if ($this->client instanceof Client8 || $this->client::VERSION[0] === '7') {
            $expected['type'] = '_doc';
        }

        $handler = new ElasticsearchHandler($this->client, $this->options);
        $this->assertEquals($expected, $handler->getOptions());
    }

    /**
     * @covers       Monolog\Handler\ElasticsearchHandler::bulkSend
     * @dataProvider providerTestConnectionErrors
     */
    public function testConnectionErrors($ignore, $expectedError)
    {
        $hosts = ['http://127.0.0.1:1'];
        $client = $this->getClientBuilder()
            ->setHosts($hosts)
            ->build();

        $handlerOpts = ['ignore_error' => $ignore];
        $handler = new ElasticsearchHandler($client, $handlerOpts);

        if ($expectedError) {
            $this->expectException($expectedError[0]);
            $this->expectExceptionMessage($expectedError[1]);
            $handler->handle($this->getRecord());
        } else {
            $this->assertFalse($handler->handle($this->getRecord()));
        }
    }

    public function providerTestConnectionErrors(): array
    {
        return [
            [false, ['RuntimeException', 'Error sending messages to Elasticsearch']],
            [true, false],
        ];
    }

    /**
     * Integration test using localhost Elasticsearch server
     *
     * @covers Monolog\Handler\ElasticsearchHandler::__construct
     * @covers Monolog\Handler\ElasticsearchHandler::handleBatch
     * @covers Monolog\Handler\ElasticsearchHandler::bulkSend
     * @covers Monolog\Handler\ElasticsearchHandler::getDefaultFormatter
     */
    public function testHandleBatchIntegration()
    {
        $msg = $this->getRecord(Level::Error, 'log', context: ['foo' => 7, 'bar', 'class' => new \stdClass], datetime: new \DateTimeImmutable("@0"));

        $expected = $msg->toArray();
        $expected['datetime'] = $msg['datetime']->format(\DateTime::ISO8601);
        $expected['context'] = [
            'class' => ["stdClass" => []],
            'foo' => 7,
            0 => 'bar',
        ];

        $hosts = ['http://elastic:changeme@127.0.0.1:9200'];
        $client = $this->getClientBuilder()
            ->setHosts($hosts)
            ->build();
        $handler = new ElasticsearchHandler($client, $this->options);
        $handler->handleBatch([$msg]);

        // check document id from ES server response
        if ($client instanceof Client8) {
            $messageBody = $client->getTransport()->getLastResponse()->getBody();

            $info = json_decode((string) $messageBody, true);
            $this->assertNotNull($info, 'Decoding failed');

            $documentId = $this->getCreatedDocIdV8($info);
            $this->assertNotEmpty($documentId, 'No elastic document id received');
        } else {
            $documentId = $this->getCreatedDocId($client->transport->getLastConnection()->getLastRequestInfo());
            $this->assertNotEmpty($documentId, 'No elastic document id received');
        }

        // retrieve document source from ES and validate
        $document = $this->getDocSourceFromElastic(
            $client,
            $this->options['index'],
            $this->options['type'],
            $documentId
        );

        $this->assertEquals($expected, $document);

        // remove test index from ES
        $client->indices()->delete(['index' => $this->options['index']]);
    }

    /**
     * Return last created document id from ES response
     *
     * @param array $info Elasticsearch last request info
     */
    protected function getCreatedDocId(array $info): ?string
    {
        $data = json_decode($info['response']['body'], true);

        if (!empty($data['items'][0]['index']['_id'])) {
            return $data['items'][0]['index']['_id'];
        }

        return null;
    }

    /**
     * Return last created document id from ES response
     *
     * @param  array       $data Elasticsearch last request info
     * @return string|null
     */
    protected function getCreatedDocIdV8(array $data)
    {
        if (!empty($data['items'][0]['index']['_id'])) {
            return $data['items'][0]['index']['_id'];
        }

        return null;
    }

    /**
     * Retrieve document by id from Elasticsearch
     *
<<<<<<< HEAD
     * @param Client $client Elasticsearch client
     */
    protected function getDocSourceFromElastic(Client $client, string $index, string $type, string $documentId): array
=======
     * @param  Client|Client8 $client     Elasticsearch client
     * @param  string $index
     * @param  string $type
     * @param  string $documentId
     * @return array
     */
    protected function getDocSourceFromElastic($client, $index, $type, $documentId)
>>>>>>> bd247659
    {
        $params = [
            'index' => $index,
            'id' => $documentId,
        ];

        if (!$client instanceof Client8 && $client::VERSION[0] !== '7') {
            $params['type'] = $type;
        }

        $data = $client->get($params);

        if (!empty($data['_source'])) {
            return $data['_source'];
        }

        return [];
    }

    /**
     * @return ClientBuilder|ClientBuilder8
     */
    private function getClientBuilder()
    {
        if (class_exists(ClientBuilder8::class)) {
            return ClientBuilder8::create();
        }

        return ClientBuilder::create();
    }
}<|MERGE_RESOLUTION|>--- conflicted
+++ resolved
@@ -54,34 +54,7 @@
 
     public function tearDown(): void
     {
-<<<<<<< HEAD
-        // log message
-        $msg = $this->getRecord(Level::Error, 'log', context: ['foo' => 7, 'bar', 'class' => new \stdClass], datetime: new \DateTimeImmutable("@0"));
-
-        // format expected result
-        $formatter = new ElasticsearchFormatter($this->options['index'], $this->options['type']);
-        $data = $formatter->format($msg);
-        unset($data['_index'], $data['_type']);
-
-        $expected = [
-            'body' => [
-                [
-                    'index' => [
-                        '_index' => $this->options['index'],
-                        '_type' => $this->options['type'],
-                    ],
-                ],
-                $data,
-            ],
-        ];
-
-        // setup ES client mock
-        $this->client->expects($this->any())
-            ->method('bulk')
-            ->with($expected);
-=======
         parent::tearDown();
->>>>>>> bd247659
 
         unset($this->client);
     }
@@ -253,19 +226,9 @@
     /**
      * Retrieve document by id from Elasticsearch
      *
-<<<<<<< HEAD
-     * @param Client $client Elasticsearch client
-     */
-    protected function getDocSourceFromElastic(Client $client, string $index, string $type, string $documentId): array
-=======
-     * @param  Client|Client8 $client     Elasticsearch client
-     * @param  string $index
-     * @param  string $type
-     * @param  string $documentId
-     * @return array
-     */
-    protected function getDocSourceFromElastic($client, $index, $type, $documentId)
->>>>>>> bd247659
+     * @return array<mixed>
+     */
+    protected function getDocSourceFromElastic(Client|Client8 $client, string $index, string $type, string $documentId): array
     {
         $params = [
             'index' => $index,
