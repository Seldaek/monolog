--- conflicted
+++ resolved
@@ -13,11 +13,7 @@
 
 use Psr\Log\LoggerInterface;
 use Psr\Log\LogLevel;
-<<<<<<< HEAD
-=======
-use Monolog\Handler\AbstractHandler;
 use Monolog\Registry;
->>>>>>> 24dafdeb
 
 /**
  * Monolog error handler
@@ -167,15 +163,9 @@
         }
 
         $this->logger->log(
-<<<<<<< HEAD
             $level,
-            sprintf('Uncaught Exception %s: "%s" at %s line %s', get_class($e), $e->getMessage(), $e->getFile(), $e->getLine()),
+            sprintf('Uncaught Exception %s: "%s" at %s line %s', Utils::getClass($e), $e->getMessage(), $e->getFile(), $e->getLine()),
             ['exception' => $e]
-=======
-            $this->uncaughtExceptionLevel === null ? LogLevel::ERROR : $this->uncaughtExceptionLevel,
-            sprintf('Uncaught Exception %s: "%s" at %s line %s', Utils::getClass($e), $e->getMessage(), $e->getFile(), $e->getLine()),
-            array('exception' => $e)
->>>>>>> 24dafdeb
         );
 
         if ($this->previousExceptionHandler) {
